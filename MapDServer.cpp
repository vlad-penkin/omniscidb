/*
 * Copyright 2018 OmniSci, Inc.
 *
 * Licensed under the Apache License, Version 2.0 (the "License");
 * you may not use this file except in compliance with the License.
 * You may obtain a copy of the License at
 *
 *     http://www.apache.org/licenses/LICENSE-2.0
 *
 * Unless required by applicable law or agreed to in writing, software
 * distributed under the License is distributed on an "AS IS" BASIS,
 * WITHOUT WARRANTIES OR CONDITIONS OF ANY KIND, either express or implied.
 * See the License for the specific language governing permissions and
 * limitations under the License.
 */

#include "MapDServer.h"
#include "DataMgr/ForeignStorage/ForeignStorageInterface.h"
#include "ThriftHandler/DBHandler.h"

#ifdef HAVE_THRIFT_THREADFACTORY
#include <thrift/concurrency/ThreadFactory.h>
#else
#include <thrift/concurrency/PlatformThreadFactory.h>
#endif

#include <thrift/concurrency/ThreadManager.h>
#include <thrift/protocol/TBinaryProtocol.h>
#include <thrift/protocol/TJSONProtocol.h>
#include <thrift/server/TThreadedServer.h>
#include <thrift/transport/TBufferTransports.h>
#include <thrift/transport/THttpServer.h>
#include <thrift/transport/TSSLServerSocket.h>
#include <thrift/transport/TSSLSocket.h>
#include <thrift/transport/TServerSocket.h>

#include "Archive/S3Archive.h"
#include "Shared/Logger.h"
#include "Shared/SystemParameters.h"
#include "Shared/file_delete.h"
#include "Shared/mapd_shared_mutex.h"
#include "Shared/mapd_shared_ptr.h"
#include "Shared/scope.h"

#include <boost/algorithm/string.hpp>
#include <boost/algorithm/string/trim.hpp>
#include <boost/filesystem.hpp>
#include <boost/locale/generator.hpp>
#include <boost/make_shared.hpp>
#include <boost/program_options.hpp>

#include <csignal>
#include <cstdlib>
#include <sstream>
#include <thread>
#include <vector>
#include "MapDRelease.h"
#include "Shared/Compressor.h"
#include "Shared/SystemParameters.h"
#include "Shared/file_delete.h"
#include "Shared/mapd_shared_ptr.h"
#include "Shared/scope.h"

using namespace ::apache::thrift;
using namespace ::apache::thrift::concurrency;
using namespace ::apache::thrift::protocol;
using namespace ::apache::thrift::server;
using namespace ::apache::thrift::transport;

<<<<<<< HEAD
unsigned connect_timeout{20000};
unsigned recv_timeout{300000};
unsigned send_timeout{300000};

extern bool g_cache_string_hash;
extern size_t g_leaf_count;
extern bool g_skip_intermediate_count;
extern bool g_enable_bump_allocator;
extern size_t g_max_memory_allocation_size;
extern size_t g_min_memory_allocation_size;
extern bool g_enable_experimental_string_functions;
extern bool g_enable_table_functions;
extern bool g_enable_fsi;
extern bool g_enable_lazy_fetch;
extern bool g_enable_interop;
extern bool g_enable_union;
extern bool g_use_tbb_pool;
extern size_t g_gpu_smem_threshold;
extern bool g_enable_smem_grouped_non_count_agg;

bool g_enable_thrift_logs{false};
=======
extern bool g_enable_thrift_logs;
>>>>>>> 62f1aeab

std::atomic<bool> g_running{true};
std::atomic<int> g_saw_signal{-1};

mapd_shared_mutex g_thrift_mutex;
TThreadedServer* g_thrift_http_server{nullptr};
TThreadedServer* g_thrift_buf_server{nullptr};

mapd::shared_ptr<DBHandler> g_warmup_handler =
    0;  // global "g_warmup_handler" needed to avoid circular dependency
// between "DBHandler" & function "run_warmup_queries"
mapd::shared_ptr<DBHandler> g_mapd_handler = 0;
std::once_flag g_shutdown_once_flag;

void shutdown_handler() {
  if (g_mapd_handler) {
    std::call_once(g_shutdown_once_flag, []() { g_mapd_handler->shutdown(); });
  }
}

void register_signal_handler(int signum, void (*handler)(int)) {
  struct sigaction act;
  memset(&act, 0, sizeof(act));
  if (handler != SIG_DFL && handler != SIG_IGN) {
    // block all signal deliveries while inside the signal handler
    sigfillset(&act.sa_mask);
  }
  act.sa_handler = handler;
  sigaction(signum, &act, NULL);
}

// Signal handler to set a global flag telling the server to exit.
// Do not call other functions inside this (or any) signal handler
// unless you really know what you are doing. See also:
//   man 7 signal-safety
//   man 7 signal
//   https://en.wikipedia.org/wiki/Reentrancy_(computing)
void omnisci_signal_handler(int signum) {
  // Record the signal number for logging during shutdown.
  // Only records the first signal if called more than once.
  int expected_signal{-1};
  if (!g_saw_signal.compare_exchange_strong(expected_signal, signum)) {
    return;  // this wasn't the first signal
  }

  // This point should never be reached more than once.

  // Tell heartbeat() to shutdown by unsetting the 'g_running' flag.
  // If 'g_running' is already false, this has no effect and the
  // shutdown is already in progress.
  g_running = false;

  // Handle core dumps specially by pausing inside this signal handler
  // because on some systems, some signals will execute their default
  // action immediately when and if the signal handler returns.
  // We would like to do some emergency cleanup before core dump.
  if (signum == SIGQUIT || signum == SIGABRT || signum == SIGSEGV || signum == SIGFPE) {
    // Wait briefly to give heartbeat() a chance to flush the logs and
    // do any other emergency shutdown tasks.
    sleep(2);

    // Explicitly trigger whatever default action this signal would
    // have done, such as terminate the process or dump core.
    // Signals are currently blocked so this new signal will be queued
    // until this signal handler returns.
    register_signal_handler(signum, SIG_DFL);
    kill(getpid(), signum);
    sleep(5);

#ifndef __APPLE__
    // as a last resort, abort
    // primary used in Docker environments, where we can end up with PID 1 and fail to
    // catch unix signals
    quick_exit(signum);
#endif
  }
}

void register_signal_handlers() {
  register_signal_handler(SIGINT, omnisci_signal_handler);
  register_signal_handler(SIGQUIT, omnisci_signal_handler);
  register_signal_handler(SIGHUP, omnisci_signal_handler);
  register_signal_handler(SIGTERM, omnisci_signal_handler);
  register_signal_handler(SIGSEGV, omnisci_signal_handler);
  register_signal_handler(SIGABRT, omnisci_signal_handler);
  // Thrift secure socket can cause problems with SIGPIPE
  register_signal_handler(SIGPIPE, SIG_IGN);
}

void start_server(TThreadedServer& server, const int port) {
  try {
    server.serve();
    if (errno != 0) {
      throw std::runtime_error(std::string("Thrift server exited: ") +
                               std::strerror(errno));
    }
  } catch (std::exception& e) {
    LOG(ERROR) << "Exception: " << e.what() << ": port " << port << std::endl;
  }
}

void releaseWarmupSession(TSessionId& sessionId, std::ifstream& query_file) {
  query_file.close();
  if (sessionId != g_warmup_handler->getInvalidSessionId()) {
    g_warmup_handler->disconnect(sessionId);
  }
}

void run_warmup_queries(mapd::shared_ptr<DBHandler> handler,
                        std::string base_path,
                        std::string query_file_path) {
  // run warmup queries to load cache if requested
  if (query_file_path.empty()) {
    return;
  }
  LOG(INFO) << "Running DB warmup with queries from " << query_file_path;
  try {
    g_warmup_handler = handler;
    std::string db_info;
    std::string user_keyword, user_name, db_name;
    std::ifstream query_file;
    Catalog_Namespace::UserMetadata user;
    Catalog_Namespace::DBMetadata db;
    TSessionId sessionId = g_warmup_handler->getInvalidSessionId();

    ScopeGuard session_guard = [&] { releaseWarmupSession(sessionId, query_file); };
    query_file.open(query_file_path);
    while (std::getline(query_file, db_info)) {
      if (db_info.length() == 0) {
        continue;
      }
      std::istringstream iss(db_info);
      iss >> user_keyword >> user_name >> db_name;
      if (user_keyword.compare(0, 4, "USER") == 0) {
        // connect to DB for given user_name/db_name with super_user_rights (without
        // password), & start session
        g_warmup_handler->super_user_rights_ = true;
        g_warmup_handler->connect(sessionId, user_name, "", db_name);
        g_warmup_handler->super_user_rights_ = false;

        // read and run one query at a time for the DB with the setup connection
        TQueryResult ret;
        std::string single_query;
        while (std::getline(query_file, single_query)) {
          boost::algorithm::trim(single_query);
          if (single_query.length() == 0 || single_query[0] == '-') {
            continue;
          }
          if (single_query[0] == '}') {
            single_query.clear();
            break;
          }
          if (single_query.find(';') == single_query.npos) {
            std::string multiline_query;
            std::getline(query_file, multiline_query, ';');
            single_query += multiline_query;
          }

          try {
            g_warmup_handler->sql_execute(ret, sessionId, single_query, true, "", -1, -1);
          } catch (...) {
            LOG(WARNING) << "Exception while executing '" << single_query
                         << "', ignoring";
          }
          single_query.clear();
        }

        // stop session and disconnect from the DB
        g_warmup_handler->disconnect(sessionId);
        sessionId = g_warmup_handler->getInvalidSessionId();
      } else {
        LOG(WARNING) << "\nSyntax error in the file: " << query_file_path.c_str()
                     << " Missing expected keyword USER. Following line will be ignored: "
                     << db_info.c_str() << std::endl;
      }
      db_info.clear();
    }
  } catch (...) {
    LOG(WARNING) << "Exception while executing warmup queries. "
                 << "Warmup may not be fully completed. Will proceed nevertheless."
                 << std::endl;
  }
}

<<<<<<< HEAD
namespace po = boost::program_options;

class MapDProgramOptions {
 public:
  MapDProgramOptions(char const* argv0, bool dist_v5_ = false)
      : log_options_(argv0), dist_v5_(dist_v5_) {
    fillOptions();
    fillAdvancedOptions();
  }
  int http_port = 6278;
  size_t reserved_gpu_mem = 384 * 1024 * 1024;
  std::string base_path;
  std::string cluster_file = {"cluster.conf"};
  std::string cluster_topology_file = {"cluster_topology.conf"};
  std::string license_path = {""};
  bool cpu_only = false;
  bool verbose_logging = false;
  bool jit_debug = false;
  bool intel_jit_profile = false;
  bool allow_multifrag = true;
  bool read_only = false;
  bool allow_loop_joins = false;
  bool enable_legacy_syntax = true;
  AuthMetadata authMetadata;

  SystemParameters mapd_parameters;
  bool enable_rendering = false;
  bool enable_auto_clear_render_mem = false;
  int render_oom_retry_threshold = 0;  // in milliseconds
  size_t render_mem_bytes = 1000000000;
  size_t max_concurrent_render_sessions = 500;

  bool enable_runtime_udf = false;

  bool enable_watchdog = true;
  bool enable_dynamic_watchdog = false;
  bool enable_runtime_query_interrupt = false;
  unsigned runtime_query_interrupt_frequency = 1000;  // in milliseconds
  unsigned dynamic_watchdog_time_limit = 10000;

  /**
   * Can be used to override the number of gpus detected on the system
   * -1 means do not override
   */
  int num_gpus = -1;
  int start_gpu = 0;
  /**
   * Number of threads used when loading data
   */
  size_t num_reader_threads = 0;
  /**
   * path to file containing warmup queries list
   */
  std::string db_query_file = {""};
  /**
   * exit after warmup
   */
  bool exit_after_warmup = false;
  /**
   * Inactive session tolerance in mins (60 mins)
   */
  int idle_session_duration = kMinsPerHour;
  /**
   * Maximum session life in mins (43,200 mins == 30 Days)
   * (https://pages.nist.gov/800-63-3/sp800-63b.html#aal3reauth)
   */
  int max_session_duration = kMinsPerMonth;
  std::string udf_file_name = {""};
  std::string udf_compiler_path = {""};
  std::vector<std::string> udf_compiler_options;

  void fillOptions();
  void fillAdvancedOptions();

  po::options_description help_desc;
  po::options_description developer_desc;
  logger::LogOptions log_options_;
  po::positional_options_description positional_options;

 public:
  std::vector<LeafHostInfo> db_leaves;
  std::vector<LeafHostInfo> string_leaves;
  po::variables_map vm;
  std::string clusterIds_arg;

  std::string getNodeIds();
  std::vector<std::string> getNodeIdsArray();
  static const std::string nodeIds_token;

  boost::optional<int> parse_command_line(int argc,
                                          char const* const* argv,
                                          const bool should_init_logging = false);
  void validate();
  void validate_base_path();
  void init_logging();
  const bool dist_v5_;
};

void MapDProgramOptions::init_logging() {
  if (verbose_logging && logger::Severity::DEBUG1 < log_options_.severity_) {
    log_options_.severity_ = logger::Severity::DEBUG1;
  }
  validate_base_path();
  log_options_.set_base_path(base_path);
  logger::init(log_options_);
}

void MapDProgramOptions::fillOptions() {
  help_desc.add_options()("help,h", "Show available options.");
  help_desc.add_options()(
      "allow-cpu-retry",
      po::value<bool>(&g_allow_cpu_retry)
          ->default_value(g_allow_cpu_retry)
          ->implicit_value(true),
      R"(Allow the queries which failed on GPU to retry on CPU, even when watchdog is enabled.)");
  help_desc.add_options()("allow-loop-joins",
                          po::value<bool>(&allow_loop_joins)
                              ->default_value(allow_loop_joins)
                              ->implicit_value(true),
                          "Enable loop joins.");
  help_desc.add_options()("bigint-count",
                          po::value<bool>(&g_bigint_count)
                              ->default_value(g_bigint_count)
                              ->implicit_value(true),
                          "Use 64-bit count.");
  help_desc.add_options()("calcite-max-mem",
                          po::value<size_t>(&mapd_parameters.calcite_max_mem)
                              ->default_value(mapd_parameters.calcite_max_mem),
                          "Max memory available to calcite JVM.");
  if (!dist_v5_) {
    help_desc.add_options()("calcite-port",
                            po::value<int>(&mapd_parameters.calcite_port)
                                ->default_value(mapd_parameters.calcite_port),
                            "Calcite port number.");
  }
  help_desc.add_options()("config",
                          po::value<std::string>(&mapd_parameters.config_file),
                          "Path to server configuration file.");
  help_desc.add_options()("cpu-buffer-mem-bytes",
                          po::value<size_t>(&mapd_parameters.cpu_buffer_mem_bytes)
                              ->default_value(mapd_parameters.cpu_buffer_mem_bytes),
                          "Size of memory reserved for CPU buffers, in bytes.");
  help_desc.add_options()(
      "cpu-only",
      po::value<bool>(&cpu_only)->default_value(cpu_only)->implicit_value(true),
      "Run on CPU only, even if GPUs are available.");
  help_desc.add_options()("cuda-block-size",
                          po::value<size_t>(&mapd_parameters.cuda_block_size)
                              ->default_value(mapd_parameters.cuda_block_size),
                          "Size of block to use on GPU.");
  help_desc.add_options()("cuda-grid-size",
                          po::value<size_t>(&mapd_parameters.cuda_grid_size)
                              ->default_value(mapd_parameters.cuda_grid_size),
                          "Size of grid to use on GPU.");
  if (!dist_v5_) {
    help_desc.add_options()(
        "data",
        po::value<std::string>(&base_path)->required()->default_value("data"),
        "Directory path to OmniSci data storage (catalogs, raw data, log files, etc).");
    positional_options.add("data", 1);
  }
  help_desc.add_options()("db-query-list",
                          po::value<std::string>(&db_query_file),
                          "Path to file containing OmniSci warmup queries.");
  help_desc.add_options()(
      "exit-after-warmup",
      po::value<bool>(&exit_after_warmup)->default_value(false)->implicit_value(true),
      "Exit after OmniSci warmup queries.");
  help_desc.add_options()("dynamic-watchdog-time-limit",
                          po::value<unsigned>(&dynamic_watchdog_time_limit)
                              ->default_value(dynamic_watchdog_time_limit)
                              ->implicit_value(10000),
                          "Dynamic watchdog time limit, in milliseconds.");
  help_desc.add_options()("enable-debug-timer",
                          po::value<bool>(&g_enable_debug_timer)
                              ->default_value(g_enable_debug_timer)
                              ->implicit_value(true),
                          "Enable debug timer logging.");
  help_desc.add_options()("enable-dynamic-watchdog",
                          po::value<bool>(&enable_dynamic_watchdog)
                              ->default_value(enable_dynamic_watchdog)
                              ->implicit_value(true),
                          "Enable dynamic watchdog.");
  help_desc.add_options()("enable-filter-push-down",
                          po::value<bool>(&g_enable_filter_push_down)
                              ->default_value(g_enable_filter_push_down)
                              ->implicit_value(true),
                          "Enable filter push down through joins.");
  help_desc.add_options()("enable-overlaps-hashjoin",
                          po::value<bool>(&g_enable_overlaps_hashjoin)
                              ->default_value(g_enable_overlaps_hashjoin)
                              ->implicit_value(true),
                          "Enable the overlaps hash join framework allowing for range "
                          "join (e.g. spatial overlaps) computation using a hash table.");
  help_desc.add_options()("enable-hashjoin-many-to-many",
                          po::value<bool>(&g_enable_hashjoin_many_to_many)
                              ->default_value(g_enable_hashjoin_many_to_many)
                              ->implicit_value(true),
                          "Enable the overlaps hash join framework allowing for range "
                          "join (e.g. spatial overlaps) computation using a hash table.");
  help_desc.add_options()("enable-runtime-query-interrupt",
                          po::value<bool>(&enable_runtime_query_interrupt)
                              ->default_value(enable_runtime_query_interrupt)
                              ->implicit_value(true),
                          "Enable runtime query interrupt.");
  help_desc.add_options()("runtime-query-interrupt-frequency",
                          po::value<unsigned>(&runtime_query_interrupt_frequency)
                              ->default_value(runtime_query_interrupt_frequency)
                              ->implicit_value(1000),
                          "A frequency of checking the request of runtime query "
                          "interrupt from user (in millisecond).");
  if (!dist_v5_) {
    help_desc.add_options()(
        "enable-string-dict-hash-cache",
        po::value<bool>(&g_cache_string_hash)
            ->default_value(g_cache_string_hash)
            ->implicit_value(true),
        "Cache string hash values in the string dictionary server during import.");
  }
  help_desc.add_options()(
      "enable-thrift-logs",
      po::value<bool>(&g_enable_thrift_logs)
          ->default_value(g_enable_thrift_logs)
          ->implicit_value(true),
      "Enable writing messages directly from thrift to stdout/stderr.");
  help_desc.add_options()("enable-watchdog",
                          po::value<bool>(&enable_watchdog)
                              ->default_value(enable_watchdog)
                              ->implicit_value(true),
                          "Enable watchdog.");
  help_desc.add_options()(
      "filter-push-down-low-frac",
      po::value<float>(&g_filter_push_down_low_frac)
          ->default_value(g_filter_push_down_low_frac)
          ->implicit_value(g_filter_push_down_low_frac),
      "Lower threshold for selectivity of filters that are pushed down.");
  help_desc.add_options()(
      "filter-push-down-high-frac",
      po::value<float>(&g_filter_push_down_high_frac)
          ->default_value(g_filter_push_down_high_frac)
          ->implicit_value(g_filter_push_down_high_frac),
      "Higher threshold for selectivity of filters that are pushed down.");
  help_desc.add_options()("filter-push-down-passing-row-ubound",
                          po::value<size_t>(&g_filter_push_down_passing_row_ubound)
                              ->default_value(g_filter_push_down_passing_row_ubound)
                              ->implicit_value(g_filter_push_down_passing_row_ubound),
                          "Upperbound on the number of rows that should pass the filter "
                          "if the selectivity is less than "
                          "the high fraction threshold.");
  help_desc.add_options()("from-table-reordering",
                          po::value<bool>(&g_from_table_reordering)
                              ->default_value(g_from_table_reordering)
                              ->implicit_value(true),
                          "Enable automatic table reordering in FROM clause.");
  help_desc.add_options()("gpu-buffer-mem-bytes",
                          po::value<size_t>(&mapd_parameters.gpu_buffer_mem_bytes)
                              ->default_value(mapd_parameters.gpu_buffer_mem_bytes),
                          "Size of memory reserved for GPU buffers, in bytes, per GPU.");
  help_desc.add_options()("gpu-input-mem-limit",
                          po::value<double>(&mapd_parameters.gpu_input_mem_limit)
                              ->default_value(mapd_parameters.gpu_input_mem_limit),
                          "Force query to CPU when input data memory usage exceeds this "
                          "percentage of available GPU memory.");
  help_desc.add_options()(
      "hll-precision-bits",
      po::value<int>(&g_hll_precision_bits)
          ->default_value(g_hll_precision_bits)
          ->implicit_value(g_hll_precision_bits),
      "Number of bits used from the hash value used to specify the bucket number.");
  if (!dist_v5_) {
    help_desc.add_options()("http-port",
                            po::value<int>(&http_port)->default_value(http_port),
                            "HTTP port number.");
  }
  help_desc.add_options()(
      "idle-session-duration",
      po::value<int>(&idle_session_duration)->default_value(idle_session_duration),
      "Maximum duration of idle session.");
  help_desc.add_options()("inner-join-fragment-skipping",
                          po::value<bool>(&g_inner_join_fragment_skipping)
                              ->default_value(g_inner_join_fragment_skipping)
                              ->implicit_value(true),
                          "Enable/disable inner join fragment skipping. This feature is "
                          "considered stable and is enabled by default. This "
                          "parameter will be removed in a future release.");
  help_desc.add_options()(
      "max-session-duration",
      po::value<int>(&max_session_duration)->default_value(max_session_duration),
      "Maximum duration of active session.");
  help_desc.add_options()(
      "null-div-by-zero",
      po::value<bool>(&g_null_div_by_zero)
          ->default_value(g_null_div_by_zero)
          ->implicit_value(true),
      "Return null on division by zero instead of throwing an exception.");
  help_desc.add_options()(
      "num-reader-threads",
      po::value<size_t>(&num_reader_threads)->default_value(num_reader_threads),
      "Number of reader threads to use.");
  help_desc.add_options()(
      "overlaps-max-table-size-bytes",
      po::value<size_t>(&g_overlaps_max_table_size_bytes)
          ->default_value(g_overlaps_max_table_size_bytes),
      "The maximum size in bytes of the hash table for an overlaps hash join.");
  if (!dist_v5_) {
    help_desc.add_options()("port,p",
                            po::value<int>(&mapd_parameters.omnisci_server_port)
                                ->default_value(mapd_parameters.omnisci_server_port),
                            "TCP Port number.");
  }
  help_desc.add_options()("num-gpus",
                          po::value<int>(&num_gpus)->default_value(num_gpus),
                          "Number of gpus to use.");
  help_desc.add_options()(
      "read-only",
      po::value<bool>(&read_only)->default_value(read_only)->implicit_value(true),
      "Enable read-only mode.");
  help_desc.add_options()(
      "res-gpu-mem",
      po::value<size_t>(&reserved_gpu_mem)->default_value(reserved_gpu_mem),
      "Reduces GPU memory available to the OmniSci allocator by this amount. Used for "
      "compiled code cache and ancillary GPU functions and other processes that may also "
      "be using the GPU concurrent with OmniSciDB.");
  help_desc.add_options()("start-gpu",
                          po::value<int>(&start_gpu)->default_value(start_gpu),
                          "First gpu to use.");
  help_desc.add_options()("trivial-loop-join-threshold",
                          po::value<unsigned>(&g_trivial_loop_join_threshold)
                              ->default_value(g_trivial_loop_join_threshold)
                              ->implicit_value(1000),
                          "The maximum number of rows in the inner table of a loop join "
                          "considered to be trivially small.");
  help_desc.add_options()("verbose",
                          po::value<bool>(&verbose_logging)
                              ->default_value(verbose_logging)
                              ->implicit_value(true),
                          "Write additional debug log messages to server logs.");
  help_desc.add_options()(
      "enable-runtime-udf",
      po::value<bool>(&enable_runtime_udf)
          ->default_value(enable_runtime_udf)
          ->implicit_value(true),
      "Enable runtime UDF registration by passing signatures and corresponding LLVM IR "
      "to the `register_runtime_udf` endpoint. For use with the Python Remote Backend "
      "Compiler server, packaged separately.");
  help_desc.add_options()("version,v", "Print Version Number.");
  help_desc.add_options()("enable-experimental-string-functions",
                          po::value<bool>(&g_enable_experimental_string_functions)
                              ->default_value(g_enable_experimental_string_functions)
                              ->implicit_value(true),
                          "Enable experimental string functions.");
#ifdef ENABLE_FSI
  help_desc.add_options()(
      "enable-fsi",
      po::value<bool>(&g_enable_fsi)->default_value(g_enable_fsi)->implicit_value(true),
      "Enable foreign storage interface.");
#endif  // ENABLE_FSI
  help_desc.add_options()(
      "enable-interoperability",
      po::value<bool>(&g_enable_interop)
          ->default_value(g_enable_interop)
          ->implicit_value(true),
      "Enable offloading of query portions to an external execution engine.");
  help_desc.add_options()("enable-union",
                          po::value<bool>(&g_enable_union)
                              ->default_value(g_enable_union)
                              ->implicit_value(true),
                          "Enable UNION ALL SQL clause.");
  help_desc.add_options()(
      "calcite-service-timeout",
      po::value<size_t>(&mapd_parameters.calcite_timeout)
          ->default_value(mapd_parameters.calcite_timeout),
      "Calcite server timeout (milliseconds). Increase this on systems with frequent "
      "schema changes or when running large numbers of parallel queries.");
  help_desc.add_options()(
      "stringdict-parallelizm",
      po::value<bool>(&g_enable_stringdict_parallel)
          ->default_value(g_enable_stringdict_parallel)
          ->implicit_value(false),
      "Allow StringDictionary to parallelize loads using multiple threads");
  help_desc.add(log_options_.get_options());
}

void MapDProgramOptions::fillAdvancedOptions() {
  developer_desc.add_options()("dev-options", "Print internal developer options.");
  developer_desc.add_options()(
      "enable-calcite-view-optimize",
      po::value<bool>(&mapd_parameters.enable_calcite_view_optimize)
          ->default_value(mapd_parameters.enable_calcite_view_optimize)
          ->implicit_value(true),
      "Enable additional calcite (query plan) optimizations when a view is part of the "
      "query.");
  developer_desc.add_options()(
      "enable-columnar-output",
      po::value<bool>(&g_enable_columnar_output)
          ->default_value(g_enable_columnar_output)
          ->implicit_value(true),
      "Enable columnar output for intermediate/final query steps.");
  developer_desc.add_options()("enable-legacy-syntax",
                               po::value<bool>(&enable_legacy_syntax)
                                   ->default_value(enable_legacy_syntax)
                                   ->implicit_value(true),
                               "Enable legacy syntax.");
  developer_desc.add_options()(
      "enable-multifrag",
      po::value<bool>(&allow_multifrag)
          ->default_value(allow_multifrag)
          ->implicit_value(true),
      "Enable execution over multiple fragments in a single round-trip to GPU.");
  developer_desc.add_options()(
      "enable-shared-mem-group-by",
      po::value<bool>(&g_enable_smem_group_by)
          ->default_value(g_enable_smem_group_by)
          ->implicit_value(true),
      "Enable using GPU shared memory for some GROUP BY queries.");
  developer_desc.add_options()(
      "gpu-shared-mem-threshold",
      po::value<size_t>(&g_gpu_smem_threshold)->default_value(g_gpu_smem_threshold),
      "GPU shared memory threshold (in bytes). If query requires larger buffers than "
      "this threshold, we disable those optimizations. 0 (default) means no static cap.");
  developer_desc.add_options()(
      "enable-shared-mem-grouped-non-count-agg",
      po::value<bool>(&g_enable_smem_grouped_non_count_agg)
          ->default_value(g_enable_smem_grouped_non_count_agg)
          ->implicit_value(true),
      "Enable using GPU shared memory for grouped non-count aggregate queries.");
  developer_desc.add_options()(
      "enable-shared-mem-non-grouped-agg",
      po::value<bool>(&g_enable_smem_non_grouped_agg)
          ->default_value(g_enable_smem_non_grouped_agg)
          ->implicit_value(true),
      "Enable using GPU shared memory for non-grouped aggregate queries.");
  developer_desc.add_options()("enable-direct-columnarization",
                               po::value<bool>(&g_enable_direct_columnarization)
                                   ->default_value(g_enable_direct_columnarization)
                                   ->implicit_value(true),
                               "Enables/disables a more optimized columnarization method "
                               "for intermediate steps in multi-step queries.");
  developer_desc.add_options()("enable-window-functions",
                               po::value<bool>(&g_enable_window_functions)
                                   ->default_value(g_enable_window_functions)
                                   ->implicit_value(true),
                               "Enable experimental window function support.");
  developer_desc.add_options()("enable-table-functions",
                               po::value<bool>(&g_enable_table_functions)
                                   ->default_value(g_enable_table_functions)
                                   ->implicit_value(true),
                               "Enable experimental table functions support.");
  developer_desc.add_options()(
      "jit-debug-ir",
      po::value<bool>(&jit_debug)->default_value(jit_debug)->implicit_value(true),
      "Enable runtime debugger support for the JIT. Note that this flag is "
      "incompatible "
      "with the `ENABLE_JIT_DEBUG` build flag. The generated code can be found at "
      "`/tmp/mapdquery`.");
  developer_desc.add_options()(
      "intel-jit-profile",
      po::value<bool>(&intel_jit_profile)
          ->default_value(intel_jit_profile)
          ->implicit_value(true),
      "Enable runtime support for the JIT code profiling using Intel VTune.");
  developer_desc.add_options()(
      "enable-modern-thread-pool",
      po::value<bool>(&g_use_tbb_pool)
          ->default_value(g_use_tbb_pool)
          ->implicit_value(true),
      "Enable a new thread pool implementation for queuing kernels for execution.");
  developer_desc.add_options()(
      "skip-intermediate-count",
      po::value<bool>(&g_skip_intermediate_count)
          ->default_value(g_skip_intermediate_count)
          ->implicit_value(true),
      "Skip pre-flight counts for intermediate projections with no filters.");
  developer_desc.add_options()(
      "strip-join-covered-quals",
      po::value<bool>(&g_strip_join_covered_quals)
          ->default_value(g_strip_join_covered_quals)
          ->implicit_value(true),
      "Remove quals from the filtered count if they are covered by a "
      "join condition (currently only ST_Contains).");
  developer_desc.add_options()(
      "max-output-projection-allocation-bytes",
      po::value<size_t>(&g_max_memory_allocation_size)
          ->default_value(g_max_memory_allocation_size),
      "Maximum allocation size for a fixed output buffer allocation for projection "
      "queries with no pre-flight count. Default is the maximum slab size (sizes "
      "greater "
      "than the maximum slab size have no affect). Requires bump allocator.");
  developer_desc.add_options()(
      "min-output-projection-allocation-bytes",
      po::value<size_t>(&g_min_memory_allocation_size)
          ->default_value(g_min_memory_allocation_size),
      "Minimum allocation size for a fixed output buffer allocation for projection "
      "queries with no pre-flight count. If an allocation of this size cannot be "
      "obtained, the query will be retried with different execution parameters and/or "
      "on "
      "CPU (if allow-cpu-retry is enabled). Requires bump allocator.");
  developer_desc.add_options()("enable-bump-allocator",
                               po::value<bool>(&g_enable_bump_allocator)
                                   ->default_value(g_enable_bump_allocator)
                                   ->implicit_value(true),
                               "Enable the bump allocator for projection queries on "
                               "GPU. The bump allocator will "
                               "allocate a fixed size buffer for each query, track the "
                               "number of rows passing the "
                               "kernel during query execution, and copy back only the "
                               "rows that passed the kernel "
                               "to CPU after execution. When disabled, pre-flight "
                               "count queries are used to size "
                               "the output buffer for projection queries.");

  developer_desc.add_options()("ssl-cert",
                               po::value<std::string>(&mapd_parameters.ssl_cert_file)
                                   ->default_value(std::string("")),
                               "SSL Validated public certficate.");

  developer_desc.add_options()(
      "pki-db-client-auth",
      po::value<bool>(&authMetadata.pki_db_client_auth)->default_value(false),
      "Use client PKI authentication to the database.");

  developer_desc.add_options()(
      "ssl-transport-client-auth",
      po::value<bool>(&mapd_parameters.ssl_transport_client_auth)->default_value(false),
      "SSL Use client PKI authentication at the transport layer.");

  developer_desc.add_options()("ssl-private-key",
                               po::value<std::string>(&mapd_parameters.ssl_key_file)
                                   ->default_value(std::string("")),
                               "SSL private key file.");
  // Note ssl_trust_store is passed through to Calcite via mapd_parameters
  // todo(jack): add ensure ssl-trust-store exists if cert and private key in use
  developer_desc.add_options()("ssl-trust-store",
                               po::value<std::string>(&mapd_parameters.ssl_trust_store)
                                   ->default_value(std::string("")),
                               "SSL public CA certifcates (java trust store) to validate "
                               "TLS connections (passed through to the Calcite server).");

  developer_desc.add_options()(
      "ssl-trust-password",
      po::value<std::string>(&mapd_parameters.ssl_trust_password)
          ->default_value(std::string("")),
      "SSL password for java trust store provided via --ssl-trust-store parameter.");

  developer_desc.add_options()(
      "ssl-trust-ca",
      po::value<std::string>(&mapd_parameters.ssl_trust_ca_file)
          ->default_value(std::string("")),
      "SSL public CA certificates to validate TLS connection(as a client).");

  developer_desc.add_options()(
      "ssl-trust-ca-server",
      po::value<std::string>(&authMetadata.ca_file_name)->default_value(std::string("")),
      "SSL public CA certificates to validate TLS connection(as a server).");

  developer_desc.add_options()("ssl-keystore",
                               po::value<std::string>(&mapd_parameters.ssl_keystore)
                                   ->default_value(std::string("")),
                               "SSL server credentials as a java key store (passed "
                               "through to the Calcite server).");

  developer_desc.add_options()(
      "ssl-keystore-password",
      po::value<std::string>(&mapd_parameters.ssl_keystore_password)
          ->default_value(std::string("")),
      "SSL password for java keystore, provide by via --ssl-keystore.");

  developer_desc.add_options()(
      "udf",
      po::value<std::string>(&udf_file_name),
      "Load user defined extension functions from this file at startup. The file is "
      "expected to be a C/C++ file with extension .cpp.");
  developer_desc.add_options()("enable-lazy-fetch",
                               po::value<bool>(&g_enable_lazy_fetch)
                                   ->default_value(g_enable_lazy_fetch)
                                   ->implicit_value(true),
                               "Enable lazy fetch columns in ResultSets");

  developer_desc.add_options()(
      "udf-compiler-path",
      po::value<std::string>(&udf_compiler_path),
      "Provide absolute path to clang++ used in udf compilation.");

  developer_desc.add_options()("enable-multifrag-rs",
                               po::value<bool>(&g_enable_multifrag_rs)
                                   ->default_value(g_enable_multifrag_rs)
                                   ->implicit_value(true),
                               "Enable multifragment intermediate result sets");

  developer_desc.add_options()(
      "udf-compiler-options",
      po::value<std::vector<std::string> >(&udf_compiler_options),
      "Specify compiler options to tailor udf compilation.");
}

namespace {

std::stringstream sanitize_config_file(std::ifstream& in) {
  // Strip the web section out of the config file so boost can validate program options
  std::stringstream ss;
  std::string line;
  while (std::getline(in, line)) {
    ss << line << "\n";
    if (line == "[web]") {
      break;
    }
  }
  return ss;
}

bool trim_and_check_file_exists(std::string& filename, const std::string desc) {
  if (!filename.empty()) {
    boost::algorithm::trim_if(filename, boost::is_any_of("\"'"));
    if (!boost::filesystem::exists(filename)) {
      std::cerr << desc << " " << filename << " does not exist." << std::endl;
      return false;
    }
  }
  return true;
}

}  // namespace

void MapDProgramOptions::validate_base_path() {
  boost::algorithm::trim_if(base_path, boost::is_any_of("\"'"));
  if (!boost::filesystem::exists(base_path)) {
    throw std::runtime_error("OmniSci base directory does not exist at " + base_path);
  }
}

void MapDProgramOptions::validate() {
  boost::algorithm::trim_if(base_path, boost::is_any_of("\"'"));
  const auto data_path = boost::filesystem::path(base_path) / "mapd_data";
  if (!boost::filesystem::exists(data_path)) {
    throw std::runtime_error("OmniSci data directory does not exist at '" + base_path +
                             "'");
  }

  {
    const auto lock_file = boost::filesystem::path(base_path) / "omnisci_server_pid.lck";
    auto pid = std::to_string(getpid());

    int pid_fd = open(lock_file.c_str(), O_RDWR | O_CREAT, 0644);
    if (pid_fd == -1) {
      auto err = std::string("Failed to open PID file ") + lock_file.c_str() + ". " +
                 strerror(errno) + ".";
      throw std::runtime_error(err);
    }
    if (lockf(pid_fd, F_TLOCK, 0) == -1) {
      close(pid_fd);
      auto err = std::string("Another OmniSci Server is using data directory ") +
                 base_path + ".";
      throw std::runtime_error(err);
    }
    if (ftruncate(pid_fd, 0) == -1) {
      close(pid_fd);
      auto err = std::string("Failed to truncate PID file ") + lock_file.c_str() + ". " +
                 strerror(errno) + ".";
      throw std::runtime_error(err);
    }
    if (write(pid_fd, pid.c_str(), pid.length()) == -1) {
      close(pid_fd);
      auto err = std::string("Failed to write PID file ") + lock_file.c_str() + ". " +
                 strerror(errno) + ".";
      throw std::runtime_error(err);
    }
  }
  boost::algorithm::trim_if(db_query_file, boost::is_any_of("\"'"));
  if (db_query_file.length() > 0 && !boost::filesystem::exists(db_query_file)) {
    throw std::runtime_error("File containing DB queries " + db_query_file +
                             " does not exist.");
  }
  const auto db_file =
      boost::filesystem::path(base_path) / "mapd_catalogs" / OMNISCI_SYSTEM_CATALOG;
  if (!boost::filesystem::exists(db_file)) {
    {  // check old system catalog existsense
      const auto db_file = boost::filesystem::path(base_path) / "mapd_catalogs/mapd";
      if (!boost::filesystem::exists(db_file)) {
        throw std::runtime_error("OmniSci system catalog " + OMNISCI_SYSTEM_CATALOG +
                                 " does not exist.");
      }
    }
  }

  // add all parameters to be displayed on startup
  LOG(INFO) << "OmniSci started with data directory at '" << base_path << "'";
  LOG(INFO) << " Watchdog is set to " << enable_watchdog;
  LOG(INFO) << " Dynamic Watchdog is set to " << enable_dynamic_watchdog;
  if (enable_dynamic_watchdog) {
    LOG(INFO) << " Dynamic Watchdog timeout is set to " << dynamic_watchdog_time_limit;
  }
  LOG(INFO) << " Runtime query interrupt is set to " << enable_runtime_query_interrupt;
  if (enable_runtime_query_interrupt) {
    LOG(INFO) << " A frequency of checking runtime query interrupt request is set to "
              << runtime_query_interrupt_frequency << " (in ms.)";
  }

  LOG(INFO) << " Debug Timer is set to " << g_enable_debug_timer;

  LOG(INFO) << " Maximum Idle session duration " << idle_session_duration;

  LOG(INFO) << " Maximum active session duration " << max_session_duration;
}

boost::optional<int> MapDProgramOptions::parse_command_line(
    int argc,
    char const* const* argv,
    const bool should_init_logging) {
  po::options_description all_desc("All options");
  all_desc.add(help_desc).add(developer_desc);

  try {
    po::store(po::command_line_parser(argc, argv)
                  .options(all_desc)
                  .positional(positional_options)
                  .run(),
              vm);
    po::notify(vm);

    if (vm.count("config")) {
      std::ifstream settings_file(mapd_parameters.config_file);

      auto sanitized_settings = sanitize_config_file(settings_file);

      po::store(po::parse_config_file(sanitized_settings, all_desc, false), vm);
      po::notify(vm);
      settings_file.close();
    }

    if (should_init_logging) {
      init_logging();
    }

    if (!trim_and_check_file_exists(mapd_parameters.ssl_cert_file, "ssl cert file")) {
      return 1;
    }
    if (!trim_and_check_file_exists(authMetadata.ca_file_name, "ca file name")) {
      return 1;
    }
    if (!trim_and_check_file_exists(mapd_parameters.ssl_trust_store, "ssl trust store")) {
      return 1;
    }
    if (!trim_and_check_file_exists(mapd_parameters.ssl_keystore, "ssl key store")) {
      return 1;
    }
    if (!trim_and_check_file_exists(mapd_parameters.ssl_key_file, "ssl key file")) {
      return 1;
    }
    if (!trim_and_check_file_exists(mapd_parameters.ssl_trust_ca_file, "ssl ca file")) {
      return 1;
    }

    if (vm.count("help")) {
      std::cerr << "Usage: omnisci_server <data directory path> [-p <port number>] "
                   "[--http-port <http port number>] [--flush-log] [--version|-v]"
                << std::endl
                << std::endl;
      std::cout << help_desc << std::endl;
      return 0;
    }
    if (vm.count("dev-options")) {
      std::cout << "Usage: omnisci_server <data directory path> [-p <port number>] "
                   "[--http-port <http port number>] [--flush-log] [--version|-v]"
                << std::endl
                << std::endl;
      std::cout << developer_desc << std::endl;
      return 0;
    }
    if (vm.count("version")) {
      std::cout << "OmniSci Version: " << MAPD_RELEASE << std::endl;
      return 0;
    }

    g_enable_watchdog = enable_watchdog;
    g_enable_dynamic_watchdog = enable_dynamic_watchdog;
    g_dynamic_watchdog_time_limit = dynamic_watchdog_time_limit;
    g_enable_runtime_query_interrupt = enable_runtime_query_interrupt;
    g_runtime_query_interrupt_frequency = runtime_query_interrupt_frequency;
  } catch (po::error& e) {
    std::cerr << "Usage Error: " << e.what() << std::endl;
    return 1;
  }

  if (g_hll_precision_bits < 1 || g_hll_precision_bits > 16) {
    std::cerr << "hll-precision-bits must be between 1 and 16." << std::endl;
    return 1;
  }

  if (!g_from_table_reordering) {
    LOG(INFO) << " From clause table reordering is disabled";
  }

  if (g_enable_filter_push_down) {
    LOG(INFO) << " Filter push down for JOIN is enabled";
  }

  if (vm.count("udf")) {
    boost::algorithm::trim_if(udf_file_name, boost::is_any_of("\"'"));

    if (!boost::filesystem::exists(udf_file_name)) {
      LOG(ERROR) << " User defined function file " << udf_file_name << " does not exist.";
      return 1;
    }

    LOG(INFO) << " User provided extension functions loaded from " << udf_file_name;
  }

  if (vm.count("udf-compiler-path")) {
    boost::algorithm::trim_if(udf_compiler_path, boost::is_any_of("\"'"));
  }

  auto trim_string = [](std::string& s) {
    boost::algorithm::trim_if(s, boost::is_any_of("\"'"));
  };

  if (vm.count("udf-compiler-options")) {
    std::for_each(udf_compiler_options.begin(), udf_compiler_options.end(), trim_string);
  }

  if (enable_runtime_udf) {
    LOG(INFO) << " Runtime user defined extension functions enabled globally.";
  }

  boost::algorithm::trim_if(mapd_parameters.ha_brokers, boost::is_any_of("\"'"));
  boost::algorithm::trim_if(mapd_parameters.ha_group_id, boost::is_any_of("\"'"));
  boost::algorithm::trim_if(mapd_parameters.ha_shared_data, boost::is_any_of("\"'"));
  boost::algorithm::trim_if(mapd_parameters.ha_unique_server_id, boost::is_any_of("\"'"));

  if (!mapd_parameters.ha_group_id.empty()) {
    LOG(INFO) << " HA group id " << mapd_parameters.ha_group_id;
    if (mapd_parameters.ha_unique_server_id.empty()) {
      LOG(ERROR) << "Starting server in HA mode --ha-unique-server-id must be set ";
      return 5;
    } else {
      LOG(INFO) << " HA unique server id " << mapd_parameters.ha_unique_server_id;
    }
    if (mapd_parameters.ha_brokers.empty()) {
      LOG(ERROR) << "Starting server in HA mode --ha-brokers must be set ";
      return 6;
    } else {
      LOG(INFO) << " HA brokers " << mapd_parameters.ha_brokers;
    }
    if (mapd_parameters.ha_shared_data.empty()) {
      LOG(ERROR) << "Starting server in HA mode --ha-shared-data must be set ";
      return 7;
    } else {
      LOG(INFO) << " HA shared data is " << mapd_parameters.ha_shared_data;
    }
  }
  LOG(INFO) << " cuda block size " << mapd_parameters.cuda_block_size;
  LOG(INFO) << " cuda grid size  " << mapd_parameters.cuda_grid_size;
  LOG(INFO) << " calcite JVM max memory  " << mapd_parameters.calcite_max_mem;
  LOG(INFO) << " OmniSci Server Port  " << mapd_parameters.omnisci_server_port;
  LOG(INFO) << " OmniSci Calcite Port  " << mapd_parameters.calcite_port;
  LOG(INFO) << " Enable Calcite view optimize "
            << mapd_parameters.enable_calcite_view_optimize;

  LOG(INFO) << " Allow Local Auth Fallback: "
            << (authMetadata.allowLocalAuthFallback ? "enabled" : "disabled");

  boost::algorithm::trim_if(authMetadata.distinguishedName, boost::is_any_of("\"'"));
  boost::algorithm::trim_if(authMetadata.uri, boost::is_any_of("\"'"));
  boost::algorithm::trim_if(authMetadata.ldapQueryUrl, boost::is_any_of("\"'"));
  boost::algorithm::trim_if(authMetadata.ldapRoleRegex, boost::is_any_of("\"'"));
  boost::algorithm::trim_if(authMetadata.ldapSuperUserRole, boost::is_any_of("\"'"));
  boost::algorithm::trim_if(authMetadata.restToken, boost::is_any_of("\"'"));
  boost::algorithm::trim_if(authMetadata.restUrl, boost::is_any_of("\"'"));

  return boost::none;
}

=======
>>>>>>> 62f1aeab
void heartbeat() {
  // Block all signals for this heartbeat thread, only.
  sigset_t set;
  sigfillset(&set);
  int result = pthread_sigmask(SIG_BLOCK, &set, NULL);
  if (result != 0) {
    throw std::runtime_error("heartbeat() thread startup failed");
  }

  // Sleep until omnisci_signal_handler or anything clears the g_running flag.
  VLOG(1) << "heartbeat thread starting";
  while (::g_running) {
    using namespace std::chrono;
    std::this_thread::sleep_for(1s);
  }
  VLOG(1) << "heartbeat thread exiting";

  // Get the signal number if there was a signal.
  int signum = g_saw_signal;
  if (signum >= 1 && signum != SIGTERM) {
    LOG(INFO) << "Interrupt signal (" << signum << ") received.";
  }

  // if dumping core, try to do some quick stuff
  if (signum == SIGQUIT || signum == SIGABRT || signum == SIGSEGV || signum == SIGFPE) {
    if (g_mapd_handler) {
      std::call_once(g_shutdown_once_flag,
                     []() { g_mapd_handler->emergency_shutdown(); });
    }
    logger::shutdown();
    return;
    // core dump should begin soon after this, see omnisci_signal_handler()
  }

  // trigger an orderly shutdown by telling Thrift to stop serving
  {
    mapd_shared_lock<mapd_shared_mutex> read_lock(g_thrift_mutex);
    auto httpserv = g_thrift_http_server;
    if (httpserv) {
      httpserv->stop();
    }
    auto bufserv = g_thrift_buf_server;
    if (bufserv) {
      bufserv->stop();
    }
    // main() should return soon after this
  }
}

int startMapdServer(CommandLineOptions& prog_config_opts, bool start_http_server = true) {
  // try to enforce an orderly shutdown even after a signal
  register_signal_handlers();

  // register shutdown procedures for when a normal shutdown happens
  // be aware that atexit() functions run in reverse order
  atexit(&logger::shutdown);
  atexit(&shutdown_handler);

#ifdef HAVE_AWS_S3
  // hold a s3 archive here to survive from a segfault that happens on centos
  // when s3 transactions and others openssl-ed sessions are interleaved...
  auto s3_survivor = std::make_unique<S3Archive>("s3://omnisci/s3_survivor.txt", true);
#endif

  // start background thread to clean up _DELETE_ME files
  const unsigned int wait_interval =
      3;  // wait time in secs after looking for deleted file before looking again
  std::thread file_delete_thread(file_delete,
                                 std::ref(g_running),
                                 wait_interval,
                                 prog_config_opts.base_path + "/mapd_data");
  std::thread heartbeat_thread(heartbeat);

  if (!g_enable_thrift_logs) {
    apache::thrift::GlobalOutput.setOutputFunction([](const char* msg) {});
  }

  if (g_enable_experimental_string_functions) {
    // Use the locale setting of the server by default. The generate parameter can be
    // updated appropriately if a locale override option is ever supported.
    boost::locale::generator generator;
    std::locale::global(generator.generate(""));
  }

  try {
    g_mapd_handler =
        mapd::make_shared<DBHandler>(prog_config_opts.db_leaves,
                                     prog_config_opts.string_leaves,
                                     prog_config_opts.base_path,
                                     prog_config_opts.cpu_only,
                                     prog_config_opts.allow_multifrag,
                                     prog_config_opts.jit_debug,
                                     prog_config_opts.intel_jit_profile,
                                     prog_config_opts.read_only,
                                     prog_config_opts.allow_loop_joins,
                                     prog_config_opts.enable_rendering,
                                     prog_config_opts.enable_auto_clear_render_mem,
                                     prog_config_opts.render_oom_retry_threshold,
                                     prog_config_opts.render_mem_bytes,
                                     prog_config_opts.max_concurrent_render_sessions,
                                     prog_config_opts.num_gpus,
                                     prog_config_opts.start_gpu,
                                     prog_config_opts.reserved_gpu_mem,
                                     prog_config_opts.render_compositor_use_last_gpu,
                                     prog_config_opts.num_reader_threads,
                                     prog_config_opts.authMetadata,
                                     prog_config_opts.system_parameters,
                                     prog_config_opts.enable_legacy_syntax,
                                     prog_config_opts.idle_session_duration,
                                     prog_config_opts.max_session_duration,
                                     prog_config_opts.enable_runtime_udf,
                                     prog_config_opts.udf_file_name,
                                     prog_config_opts.udf_compiler_path,
                                     prog_config_opts.udf_compiler_options
#ifdef ENABLE_GEOS
                                     ,
                                     prog_config_opts.libgeos_so_filename
#endif
        );
  } catch (const std::exception& e) {
    LOG(FATAL) << "Failed to initialize service handler: " << e.what();
  }

  mapd::shared_ptr<TServerSocket> serverSocket;
  mapd::shared_ptr<TServerSocket> httpServerSocket;
  if (!prog_config_opts.system_parameters.ssl_cert_file.empty() &&
      !prog_config_opts.system_parameters.ssl_key_file.empty()) {
    mapd::shared_ptr<TSSLSocketFactory> sslSocketFactory;
    sslSocketFactory =
        mapd::shared_ptr<TSSLSocketFactory>(new TSSLSocketFactory(SSLProtocol::SSLTLS));
    sslSocketFactory->loadCertificate(
        prog_config_opts.system_parameters.ssl_cert_file.c_str());
    sslSocketFactory->loadPrivateKey(
        prog_config_opts.system_parameters.ssl_key_file.c_str());
    if (prog_config_opts.system_parameters.ssl_transport_client_auth) {
      sslSocketFactory->authenticate(true);
    } else {
      sslSocketFactory->authenticate(false);
    }
    sslSocketFactory->ciphers("ALL:!ADH:!LOW:!EXP:!MD5:@STRENGTH");
    serverSocket = mapd::shared_ptr<TServerSocket>(new TSSLServerSocket(
        prog_config_opts.system_parameters.omnisci_server_port, sslSocketFactory));
    httpServerSocket = mapd::shared_ptr<TServerSocket>(
        new TSSLServerSocket(prog_config_opts.http_port, sslSocketFactory));
    LOG(INFO) << " OmniSci server using encrypted connection. Cert file ["
              << prog_config_opts.system_parameters.ssl_cert_file << "], key file ["
              << prog_config_opts.system_parameters.ssl_key_file << "]";
  } else {
    LOG(INFO) << " OmniSci server using unencrypted connection";
    serverSocket = mapd::shared_ptr<TServerSocket>(
        new TServerSocket(prog_config_opts.system_parameters.omnisci_server_port));
    httpServerSocket =
        mapd::shared_ptr<TServerSocket>(new TServerSocket(prog_config_opts.http_port));
  }

  ScopeGuard pointer_to_thrift_guard = [] {
    mapd_lock_guard<mapd_shared_mutex> write_lock(g_thrift_mutex);
    g_thrift_buf_server = g_thrift_http_server = nullptr;
  };

  if (prog_config_opts.system_parameters.ha_group_id.empty()) {
    mapd::shared_ptr<TProcessor> processor(new TrackingProcessor(g_mapd_handler));
    mapd::shared_ptr<TTransportFactory> bufTransportFactory(
        new TBufferedTransportFactory());
    mapd::shared_ptr<TProtocolFactory> bufProtocolFactory(new TBinaryProtocolFactory());

    mapd::shared_ptr<TServerTransport> bufServerTransport(serverSocket);
    TThreadedServer bufServer(
        processor, bufServerTransport, bufTransportFactory, bufProtocolFactory);
    {
      mapd_lock_guard<mapd_shared_mutex> write_lock(g_thrift_mutex);
      g_thrift_buf_server = &bufServer;
    }

    std::thread bufThread(start_server,
                          std::ref(bufServer),
                          prog_config_opts.system_parameters.omnisci_server_port);

    // TEMPORARY
    auto warmup_queries = [&prog_config_opts]() {
      // run warm up queries if any exists
      run_warmup_queries(
          g_mapd_handler, prog_config_opts.base_path, prog_config_opts.db_query_file);
      if (prog_config_opts.exit_after_warmup) {
        g_running = false;
      }
    };

    mapd::shared_ptr<TServerTransport> httpServerTransport(httpServerSocket);
    mapd::shared_ptr<TTransportFactory> httpTransportFactory(
        new THttpServerTransportFactory());
    mapd::shared_ptr<TProtocolFactory> httpProtocolFactory(new TJSONProtocolFactory());
    TThreadedServer httpServer(
        processor, httpServerTransport, httpTransportFactory, httpProtocolFactory);
    if (start_http_server) {
      {
        mapd_lock_guard<mapd_shared_mutex> write_lock(g_thrift_mutex);
        g_thrift_http_server = &httpServer;
      }
      std::thread httpThread(
          start_server, std::ref(httpServer), prog_config_opts.http_port);

      warmup_queries();

      bufThread.join();
      httpThread.join();
    } else {
      warmup_queries();
      bufThread.join();
    }
  } else {  // running ha server
    LOG(FATAL) << "No High Availability module available, please contact OmniSci support";
  }

  g_running = false;
  file_delete_thread.join();
  heartbeat_thread.join();
  ForeignStorageInterface::destroy();

  int signum = g_saw_signal;
  if (signum <= 0 || signum == SIGTERM) {
    return 0;
  } else {
    return signum;
  }
}

int main(int argc, char** argv) {
  bool has_clust_topo = false;

  CommandLineOptions prog_config_opts(argv[0], has_clust_topo);

  try {
    if (auto return_code =
            prog_config_opts.parse_command_line(argc, argv, !has_clust_topo)) {
      return *return_code;
    }

    if (!has_clust_topo) {
      prog_config_opts.validate_base_path();
      prog_config_opts.validate();
      return (startMapdServer(prog_config_opts));
    }
  } catch (std::runtime_error& e) {
    std::cerr << "Can't start: " << e.what() << std::endl;
    return 1;
  } catch (boost::program_options::error& e) {
    std::cerr << "Usage Error: " << e.what() << std::endl;
    return 1;
  }
}<|MERGE_RESOLUTION|>--- conflicted
+++ resolved
@@ -67,31 +67,7 @@
 using namespace ::apache::thrift::server;
 using namespace ::apache::thrift::transport;
 
-<<<<<<< HEAD
-unsigned connect_timeout{20000};
-unsigned recv_timeout{300000};
-unsigned send_timeout{300000};
-
-extern bool g_cache_string_hash;
-extern size_t g_leaf_count;
-extern bool g_skip_intermediate_count;
-extern bool g_enable_bump_allocator;
-extern size_t g_max_memory_allocation_size;
-extern size_t g_min_memory_allocation_size;
-extern bool g_enable_experimental_string_functions;
-extern bool g_enable_table_functions;
-extern bool g_enable_fsi;
-extern bool g_enable_lazy_fetch;
-extern bool g_enable_interop;
-extern bool g_enable_union;
-extern bool g_use_tbb_pool;
-extern size_t g_gpu_smem_threshold;
-extern bool g_enable_smem_grouped_non_count_agg;
-
-bool g_enable_thrift_logs{false};
-=======
 extern bool g_enable_thrift_logs;
->>>>>>> 62f1aeab
 
 std::atomic<bool> g_running{true};
 std::atomic<int> g_saw_signal{-1};
@@ -276,880 +252,6 @@
   }
 }
 
-<<<<<<< HEAD
-namespace po = boost::program_options;
-
-class MapDProgramOptions {
- public:
-  MapDProgramOptions(char const* argv0, bool dist_v5_ = false)
-      : log_options_(argv0), dist_v5_(dist_v5_) {
-    fillOptions();
-    fillAdvancedOptions();
-  }
-  int http_port = 6278;
-  size_t reserved_gpu_mem = 384 * 1024 * 1024;
-  std::string base_path;
-  std::string cluster_file = {"cluster.conf"};
-  std::string cluster_topology_file = {"cluster_topology.conf"};
-  std::string license_path = {""};
-  bool cpu_only = false;
-  bool verbose_logging = false;
-  bool jit_debug = false;
-  bool intel_jit_profile = false;
-  bool allow_multifrag = true;
-  bool read_only = false;
-  bool allow_loop_joins = false;
-  bool enable_legacy_syntax = true;
-  AuthMetadata authMetadata;
-
-  SystemParameters mapd_parameters;
-  bool enable_rendering = false;
-  bool enable_auto_clear_render_mem = false;
-  int render_oom_retry_threshold = 0;  // in milliseconds
-  size_t render_mem_bytes = 1000000000;
-  size_t max_concurrent_render_sessions = 500;
-
-  bool enable_runtime_udf = false;
-
-  bool enable_watchdog = true;
-  bool enable_dynamic_watchdog = false;
-  bool enable_runtime_query_interrupt = false;
-  unsigned runtime_query_interrupt_frequency = 1000;  // in milliseconds
-  unsigned dynamic_watchdog_time_limit = 10000;
-
-  /**
-   * Can be used to override the number of gpus detected on the system
-   * -1 means do not override
-   */
-  int num_gpus = -1;
-  int start_gpu = 0;
-  /**
-   * Number of threads used when loading data
-   */
-  size_t num_reader_threads = 0;
-  /**
-   * path to file containing warmup queries list
-   */
-  std::string db_query_file = {""};
-  /**
-   * exit after warmup
-   */
-  bool exit_after_warmup = false;
-  /**
-   * Inactive session tolerance in mins (60 mins)
-   */
-  int idle_session_duration = kMinsPerHour;
-  /**
-   * Maximum session life in mins (43,200 mins == 30 Days)
-   * (https://pages.nist.gov/800-63-3/sp800-63b.html#aal3reauth)
-   */
-  int max_session_duration = kMinsPerMonth;
-  std::string udf_file_name = {""};
-  std::string udf_compiler_path = {""};
-  std::vector<std::string> udf_compiler_options;
-
-  void fillOptions();
-  void fillAdvancedOptions();
-
-  po::options_description help_desc;
-  po::options_description developer_desc;
-  logger::LogOptions log_options_;
-  po::positional_options_description positional_options;
-
- public:
-  std::vector<LeafHostInfo> db_leaves;
-  std::vector<LeafHostInfo> string_leaves;
-  po::variables_map vm;
-  std::string clusterIds_arg;
-
-  std::string getNodeIds();
-  std::vector<std::string> getNodeIdsArray();
-  static const std::string nodeIds_token;
-
-  boost::optional<int> parse_command_line(int argc,
-                                          char const* const* argv,
-                                          const bool should_init_logging = false);
-  void validate();
-  void validate_base_path();
-  void init_logging();
-  const bool dist_v5_;
-};
-
-void MapDProgramOptions::init_logging() {
-  if (verbose_logging && logger::Severity::DEBUG1 < log_options_.severity_) {
-    log_options_.severity_ = logger::Severity::DEBUG1;
-  }
-  validate_base_path();
-  log_options_.set_base_path(base_path);
-  logger::init(log_options_);
-}
-
-void MapDProgramOptions::fillOptions() {
-  help_desc.add_options()("help,h", "Show available options.");
-  help_desc.add_options()(
-      "allow-cpu-retry",
-      po::value<bool>(&g_allow_cpu_retry)
-          ->default_value(g_allow_cpu_retry)
-          ->implicit_value(true),
-      R"(Allow the queries which failed on GPU to retry on CPU, even when watchdog is enabled.)");
-  help_desc.add_options()("allow-loop-joins",
-                          po::value<bool>(&allow_loop_joins)
-                              ->default_value(allow_loop_joins)
-                              ->implicit_value(true),
-                          "Enable loop joins.");
-  help_desc.add_options()("bigint-count",
-                          po::value<bool>(&g_bigint_count)
-                              ->default_value(g_bigint_count)
-                              ->implicit_value(true),
-                          "Use 64-bit count.");
-  help_desc.add_options()("calcite-max-mem",
-                          po::value<size_t>(&mapd_parameters.calcite_max_mem)
-                              ->default_value(mapd_parameters.calcite_max_mem),
-                          "Max memory available to calcite JVM.");
-  if (!dist_v5_) {
-    help_desc.add_options()("calcite-port",
-                            po::value<int>(&mapd_parameters.calcite_port)
-                                ->default_value(mapd_parameters.calcite_port),
-                            "Calcite port number.");
-  }
-  help_desc.add_options()("config",
-                          po::value<std::string>(&mapd_parameters.config_file),
-                          "Path to server configuration file.");
-  help_desc.add_options()("cpu-buffer-mem-bytes",
-                          po::value<size_t>(&mapd_parameters.cpu_buffer_mem_bytes)
-                              ->default_value(mapd_parameters.cpu_buffer_mem_bytes),
-                          "Size of memory reserved for CPU buffers, in bytes.");
-  help_desc.add_options()(
-      "cpu-only",
-      po::value<bool>(&cpu_only)->default_value(cpu_only)->implicit_value(true),
-      "Run on CPU only, even if GPUs are available.");
-  help_desc.add_options()("cuda-block-size",
-                          po::value<size_t>(&mapd_parameters.cuda_block_size)
-                              ->default_value(mapd_parameters.cuda_block_size),
-                          "Size of block to use on GPU.");
-  help_desc.add_options()("cuda-grid-size",
-                          po::value<size_t>(&mapd_parameters.cuda_grid_size)
-                              ->default_value(mapd_parameters.cuda_grid_size),
-                          "Size of grid to use on GPU.");
-  if (!dist_v5_) {
-    help_desc.add_options()(
-        "data",
-        po::value<std::string>(&base_path)->required()->default_value("data"),
-        "Directory path to OmniSci data storage (catalogs, raw data, log files, etc).");
-    positional_options.add("data", 1);
-  }
-  help_desc.add_options()("db-query-list",
-                          po::value<std::string>(&db_query_file),
-                          "Path to file containing OmniSci warmup queries.");
-  help_desc.add_options()(
-      "exit-after-warmup",
-      po::value<bool>(&exit_after_warmup)->default_value(false)->implicit_value(true),
-      "Exit after OmniSci warmup queries.");
-  help_desc.add_options()("dynamic-watchdog-time-limit",
-                          po::value<unsigned>(&dynamic_watchdog_time_limit)
-                              ->default_value(dynamic_watchdog_time_limit)
-                              ->implicit_value(10000),
-                          "Dynamic watchdog time limit, in milliseconds.");
-  help_desc.add_options()("enable-debug-timer",
-                          po::value<bool>(&g_enable_debug_timer)
-                              ->default_value(g_enable_debug_timer)
-                              ->implicit_value(true),
-                          "Enable debug timer logging.");
-  help_desc.add_options()("enable-dynamic-watchdog",
-                          po::value<bool>(&enable_dynamic_watchdog)
-                              ->default_value(enable_dynamic_watchdog)
-                              ->implicit_value(true),
-                          "Enable dynamic watchdog.");
-  help_desc.add_options()("enable-filter-push-down",
-                          po::value<bool>(&g_enable_filter_push_down)
-                              ->default_value(g_enable_filter_push_down)
-                              ->implicit_value(true),
-                          "Enable filter push down through joins.");
-  help_desc.add_options()("enable-overlaps-hashjoin",
-                          po::value<bool>(&g_enable_overlaps_hashjoin)
-                              ->default_value(g_enable_overlaps_hashjoin)
-                              ->implicit_value(true),
-                          "Enable the overlaps hash join framework allowing for range "
-                          "join (e.g. spatial overlaps) computation using a hash table.");
-  help_desc.add_options()("enable-hashjoin-many-to-many",
-                          po::value<bool>(&g_enable_hashjoin_many_to_many)
-                              ->default_value(g_enable_hashjoin_many_to_many)
-                              ->implicit_value(true),
-                          "Enable the overlaps hash join framework allowing for range "
-                          "join (e.g. spatial overlaps) computation using a hash table.");
-  help_desc.add_options()("enable-runtime-query-interrupt",
-                          po::value<bool>(&enable_runtime_query_interrupt)
-                              ->default_value(enable_runtime_query_interrupt)
-                              ->implicit_value(true),
-                          "Enable runtime query interrupt.");
-  help_desc.add_options()("runtime-query-interrupt-frequency",
-                          po::value<unsigned>(&runtime_query_interrupt_frequency)
-                              ->default_value(runtime_query_interrupt_frequency)
-                              ->implicit_value(1000),
-                          "A frequency of checking the request of runtime query "
-                          "interrupt from user (in millisecond).");
-  if (!dist_v5_) {
-    help_desc.add_options()(
-        "enable-string-dict-hash-cache",
-        po::value<bool>(&g_cache_string_hash)
-            ->default_value(g_cache_string_hash)
-            ->implicit_value(true),
-        "Cache string hash values in the string dictionary server during import.");
-  }
-  help_desc.add_options()(
-      "enable-thrift-logs",
-      po::value<bool>(&g_enable_thrift_logs)
-          ->default_value(g_enable_thrift_logs)
-          ->implicit_value(true),
-      "Enable writing messages directly from thrift to stdout/stderr.");
-  help_desc.add_options()("enable-watchdog",
-                          po::value<bool>(&enable_watchdog)
-                              ->default_value(enable_watchdog)
-                              ->implicit_value(true),
-                          "Enable watchdog.");
-  help_desc.add_options()(
-      "filter-push-down-low-frac",
-      po::value<float>(&g_filter_push_down_low_frac)
-          ->default_value(g_filter_push_down_low_frac)
-          ->implicit_value(g_filter_push_down_low_frac),
-      "Lower threshold for selectivity of filters that are pushed down.");
-  help_desc.add_options()(
-      "filter-push-down-high-frac",
-      po::value<float>(&g_filter_push_down_high_frac)
-          ->default_value(g_filter_push_down_high_frac)
-          ->implicit_value(g_filter_push_down_high_frac),
-      "Higher threshold for selectivity of filters that are pushed down.");
-  help_desc.add_options()("filter-push-down-passing-row-ubound",
-                          po::value<size_t>(&g_filter_push_down_passing_row_ubound)
-                              ->default_value(g_filter_push_down_passing_row_ubound)
-                              ->implicit_value(g_filter_push_down_passing_row_ubound),
-                          "Upperbound on the number of rows that should pass the filter "
-                          "if the selectivity is less than "
-                          "the high fraction threshold.");
-  help_desc.add_options()("from-table-reordering",
-                          po::value<bool>(&g_from_table_reordering)
-                              ->default_value(g_from_table_reordering)
-                              ->implicit_value(true),
-                          "Enable automatic table reordering in FROM clause.");
-  help_desc.add_options()("gpu-buffer-mem-bytes",
-                          po::value<size_t>(&mapd_parameters.gpu_buffer_mem_bytes)
-                              ->default_value(mapd_parameters.gpu_buffer_mem_bytes),
-                          "Size of memory reserved for GPU buffers, in bytes, per GPU.");
-  help_desc.add_options()("gpu-input-mem-limit",
-                          po::value<double>(&mapd_parameters.gpu_input_mem_limit)
-                              ->default_value(mapd_parameters.gpu_input_mem_limit),
-                          "Force query to CPU when input data memory usage exceeds this "
-                          "percentage of available GPU memory.");
-  help_desc.add_options()(
-      "hll-precision-bits",
-      po::value<int>(&g_hll_precision_bits)
-          ->default_value(g_hll_precision_bits)
-          ->implicit_value(g_hll_precision_bits),
-      "Number of bits used from the hash value used to specify the bucket number.");
-  if (!dist_v5_) {
-    help_desc.add_options()("http-port",
-                            po::value<int>(&http_port)->default_value(http_port),
-                            "HTTP port number.");
-  }
-  help_desc.add_options()(
-      "idle-session-duration",
-      po::value<int>(&idle_session_duration)->default_value(idle_session_duration),
-      "Maximum duration of idle session.");
-  help_desc.add_options()("inner-join-fragment-skipping",
-                          po::value<bool>(&g_inner_join_fragment_skipping)
-                              ->default_value(g_inner_join_fragment_skipping)
-                              ->implicit_value(true),
-                          "Enable/disable inner join fragment skipping. This feature is "
-                          "considered stable and is enabled by default. This "
-                          "parameter will be removed in a future release.");
-  help_desc.add_options()(
-      "max-session-duration",
-      po::value<int>(&max_session_duration)->default_value(max_session_duration),
-      "Maximum duration of active session.");
-  help_desc.add_options()(
-      "null-div-by-zero",
-      po::value<bool>(&g_null_div_by_zero)
-          ->default_value(g_null_div_by_zero)
-          ->implicit_value(true),
-      "Return null on division by zero instead of throwing an exception.");
-  help_desc.add_options()(
-      "num-reader-threads",
-      po::value<size_t>(&num_reader_threads)->default_value(num_reader_threads),
-      "Number of reader threads to use.");
-  help_desc.add_options()(
-      "overlaps-max-table-size-bytes",
-      po::value<size_t>(&g_overlaps_max_table_size_bytes)
-          ->default_value(g_overlaps_max_table_size_bytes),
-      "The maximum size in bytes of the hash table for an overlaps hash join.");
-  if (!dist_v5_) {
-    help_desc.add_options()("port,p",
-                            po::value<int>(&mapd_parameters.omnisci_server_port)
-                                ->default_value(mapd_parameters.omnisci_server_port),
-                            "TCP Port number.");
-  }
-  help_desc.add_options()("num-gpus",
-                          po::value<int>(&num_gpus)->default_value(num_gpus),
-                          "Number of gpus to use.");
-  help_desc.add_options()(
-      "read-only",
-      po::value<bool>(&read_only)->default_value(read_only)->implicit_value(true),
-      "Enable read-only mode.");
-  help_desc.add_options()(
-      "res-gpu-mem",
-      po::value<size_t>(&reserved_gpu_mem)->default_value(reserved_gpu_mem),
-      "Reduces GPU memory available to the OmniSci allocator by this amount. Used for "
-      "compiled code cache and ancillary GPU functions and other processes that may also "
-      "be using the GPU concurrent with OmniSciDB.");
-  help_desc.add_options()("start-gpu",
-                          po::value<int>(&start_gpu)->default_value(start_gpu),
-                          "First gpu to use.");
-  help_desc.add_options()("trivial-loop-join-threshold",
-                          po::value<unsigned>(&g_trivial_loop_join_threshold)
-                              ->default_value(g_trivial_loop_join_threshold)
-                              ->implicit_value(1000),
-                          "The maximum number of rows in the inner table of a loop join "
-                          "considered to be trivially small.");
-  help_desc.add_options()("verbose",
-                          po::value<bool>(&verbose_logging)
-                              ->default_value(verbose_logging)
-                              ->implicit_value(true),
-                          "Write additional debug log messages to server logs.");
-  help_desc.add_options()(
-      "enable-runtime-udf",
-      po::value<bool>(&enable_runtime_udf)
-          ->default_value(enable_runtime_udf)
-          ->implicit_value(true),
-      "Enable runtime UDF registration by passing signatures and corresponding LLVM IR "
-      "to the `register_runtime_udf` endpoint. For use with the Python Remote Backend "
-      "Compiler server, packaged separately.");
-  help_desc.add_options()("version,v", "Print Version Number.");
-  help_desc.add_options()("enable-experimental-string-functions",
-                          po::value<bool>(&g_enable_experimental_string_functions)
-                              ->default_value(g_enable_experimental_string_functions)
-                              ->implicit_value(true),
-                          "Enable experimental string functions.");
-#ifdef ENABLE_FSI
-  help_desc.add_options()(
-      "enable-fsi",
-      po::value<bool>(&g_enable_fsi)->default_value(g_enable_fsi)->implicit_value(true),
-      "Enable foreign storage interface.");
-#endif  // ENABLE_FSI
-  help_desc.add_options()(
-      "enable-interoperability",
-      po::value<bool>(&g_enable_interop)
-          ->default_value(g_enable_interop)
-          ->implicit_value(true),
-      "Enable offloading of query portions to an external execution engine.");
-  help_desc.add_options()("enable-union",
-                          po::value<bool>(&g_enable_union)
-                              ->default_value(g_enable_union)
-                              ->implicit_value(true),
-                          "Enable UNION ALL SQL clause.");
-  help_desc.add_options()(
-      "calcite-service-timeout",
-      po::value<size_t>(&mapd_parameters.calcite_timeout)
-          ->default_value(mapd_parameters.calcite_timeout),
-      "Calcite server timeout (milliseconds). Increase this on systems with frequent "
-      "schema changes or when running large numbers of parallel queries.");
-  help_desc.add_options()(
-      "stringdict-parallelizm",
-      po::value<bool>(&g_enable_stringdict_parallel)
-          ->default_value(g_enable_stringdict_parallel)
-          ->implicit_value(false),
-      "Allow StringDictionary to parallelize loads using multiple threads");
-  help_desc.add(log_options_.get_options());
-}
-
-void MapDProgramOptions::fillAdvancedOptions() {
-  developer_desc.add_options()("dev-options", "Print internal developer options.");
-  developer_desc.add_options()(
-      "enable-calcite-view-optimize",
-      po::value<bool>(&mapd_parameters.enable_calcite_view_optimize)
-          ->default_value(mapd_parameters.enable_calcite_view_optimize)
-          ->implicit_value(true),
-      "Enable additional calcite (query plan) optimizations when a view is part of the "
-      "query.");
-  developer_desc.add_options()(
-      "enable-columnar-output",
-      po::value<bool>(&g_enable_columnar_output)
-          ->default_value(g_enable_columnar_output)
-          ->implicit_value(true),
-      "Enable columnar output for intermediate/final query steps.");
-  developer_desc.add_options()("enable-legacy-syntax",
-                               po::value<bool>(&enable_legacy_syntax)
-                                   ->default_value(enable_legacy_syntax)
-                                   ->implicit_value(true),
-                               "Enable legacy syntax.");
-  developer_desc.add_options()(
-      "enable-multifrag",
-      po::value<bool>(&allow_multifrag)
-          ->default_value(allow_multifrag)
-          ->implicit_value(true),
-      "Enable execution over multiple fragments in a single round-trip to GPU.");
-  developer_desc.add_options()(
-      "enable-shared-mem-group-by",
-      po::value<bool>(&g_enable_smem_group_by)
-          ->default_value(g_enable_smem_group_by)
-          ->implicit_value(true),
-      "Enable using GPU shared memory for some GROUP BY queries.");
-  developer_desc.add_options()(
-      "gpu-shared-mem-threshold",
-      po::value<size_t>(&g_gpu_smem_threshold)->default_value(g_gpu_smem_threshold),
-      "GPU shared memory threshold (in bytes). If query requires larger buffers than "
-      "this threshold, we disable those optimizations. 0 (default) means no static cap.");
-  developer_desc.add_options()(
-      "enable-shared-mem-grouped-non-count-agg",
-      po::value<bool>(&g_enable_smem_grouped_non_count_agg)
-          ->default_value(g_enable_smem_grouped_non_count_agg)
-          ->implicit_value(true),
-      "Enable using GPU shared memory for grouped non-count aggregate queries.");
-  developer_desc.add_options()(
-      "enable-shared-mem-non-grouped-agg",
-      po::value<bool>(&g_enable_smem_non_grouped_agg)
-          ->default_value(g_enable_smem_non_grouped_agg)
-          ->implicit_value(true),
-      "Enable using GPU shared memory for non-grouped aggregate queries.");
-  developer_desc.add_options()("enable-direct-columnarization",
-                               po::value<bool>(&g_enable_direct_columnarization)
-                                   ->default_value(g_enable_direct_columnarization)
-                                   ->implicit_value(true),
-                               "Enables/disables a more optimized columnarization method "
-                               "for intermediate steps in multi-step queries.");
-  developer_desc.add_options()("enable-window-functions",
-                               po::value<bool>(&g_enable_window_functions)
-                                   ->default_value(g_enable_window_functions)
-                                   ->implicit_value(true),
-                               "Enable experimental window function support.");
-  developer_desc.add_options()("enable-table-functions",
-                               po::value<bool>(&g_enable_table_functions)
-                                   ->default_value(g_enable_table_functions)
-                                   ->implicit_value(true),
-                               "Enable experimental table functions support.");
-  developer_desc.add_options()(
-      "jit-debug-ir",
-      po::value<bool>(&jit_debug)->default_value(jit_debug)->implicit_value(true),
-      "Enable runtime debugger support for the JIT. Note that this flag is "
-      "incompatible "
-      "with the `ENABLE_JIT_DEBUG` build flag. The generated code can be found at "
-      "`/tmp/mapdquery`.");
-  developer_desc.add_options()(
-      "intel-jit-profile",
-      po::value<bool>(&intel_jit_profile)
-          ->default_value(intel_jit_profile)
-          ->implicit_value(true),
-      "Enable runtime support for the JIT code profiling using Intel VTune.");
-  developer_desc.add_options()(
-      "enable-modern-thread-pool",
-      po::value<bool>(&g_use_tbb_pool)
-          ->default_value(g_use_tbb_pool)
-          ->implicit_value(true),
-      "Enable a new thread pool implementation for queuing kernels for execution.");
-  developer_desc.add_options()(
-      "skip-intermediate-count",
-      po::value<bool>(&g_skip_intermediate_count)
-          ->default_value(g_skip_intermediate_count)
-          ->implicit_value(true),
-      "Skip pre-flight counts for intermediate projections with no filters.");
-  developer_desc.add_options()(
-      "strip-join-covered-quals",
-      po::value<bool>(&g_strip_join_covered_quals)
-          ->default_value(g_strip_join_covered_quals)
-          ->implicit_value(true),
-      "Remove quals from the filtered count if they are covered by a "
-      "join condition (currently only ST_Contains).");
-  developer_desc.add_options()(
-      "max-output-projection-allocation-bytes",
-      po::value<size_t>(&g_max_memory_allocation_size)
-          ->default_value(g_max_memory_allocation_size),
-      "Maximum allocation size for a fixed output buffer allocation for projection "
-      "queries with no pre-flight count. Default is the maximum slab size (sizes "
-      "greater "
-      "than the maximum slab size have no affect). Requires bump allocator.");
-  developer_desc.add_options()(
-      "min-output-projection-allocation-bytes",
-      po::value<size_t>(&g_min_memory_allocation_size)
-          ->default_value(g_min_memory_allocation_size),
-      "Minimum allocation size for a fixed output buffer allocation for projection "
-      "queries with no pre-flight count. If an allocation of this size cannot be "
-      "obtained, the query will be retried with different execution parameters and/or "
-      "on "
-      "CPU (if allow-cpu-retry is enabled). Requires bump allocator.");
-  developer_desc.add_options()("enable-bump-allocator",
-                               po::value<bool>(&g_enable_bump_allocator)
-                                   ->default_value(g_enable_bump_allocator)
-                                   ->implicit_value(true),
-                               "Enable the bump allocator for projection queries on "
-                               "GPU. The bump allocator will "
-                               "allocate a fixed size buffer for each query, track the "
-                               "number of rows passing the "
-                               "kernel during query execution, and copy back only the "
-                               "rows that passed the kernel "
-                               "to CPU after execution. When disabled, pre-flight "
-                               "count queries are used to size "
-                               "the output buffer for projection queries.");
-
-  developer_desc.add_options()("ssl-cert",
-                               po::value<std::string>(&mapd_parameters.ssl_cert_file)
-                                   ->default_value(std::string("")),
-                               "SSL Validated public certficate.");
-
-  developer_desc.add_options()(
-      "pki-db-client-auth",
-      po::value<bool>(&authMetadata.pki_db_client_auth)->default_value(false),
-      "Use client PKI authentication to the database.");
-
-  developer_desc.add_options()(
-      "ssl-transport-client-auth",
-      po::value<bool>(&mapd_parameters.ssl_transport_client_auth)->default_value(false),
-      "SSL Use client PKI authentication at the transport layer.");
-
-  developer_desc.add_options()("ssl-private-key",
-                               po::value<std::string>(&mapd_parameters.ssl_key_file)
-                                   ->default_value(std::string("")),
-                               "SSL private key file.");
-  // Note ssl_trust_store is passed through to Calcite via mapd_parameters
-  // todo(jack): add ensure ssl-trust-store exists if cert and private key in use
-  developer_desc.add_options()("ssl-trust-store",
-                               po::value<std::string>(&mapd_parameters.ssl_trust_store)
-                                   ->default_value(std::string("")),
-                               "SSL public CA certifcates (java trust store) to validate "
-                               "TLS connections (passed through to the Calcite server).");
-
-  developer_desc.add_options()(
-      "ssl-trust-password",
-      po::value<std::string>(&mapd_parameters.ssl_trust_password)
-          ->default_value(std::string("")),
-      "SSL password for java trust store provided via --ssl-trust-store parameter.");
-
-  developer_desc.add_options()(
-      "ssl-trust-ca",
-      po::value<std::string>(&mapd_parameters.ssl_trust_ca_file)
-          ->default_value(std::string("")),
-      "SSL public CA certificates to validate TLS connection(as a client).");
-
-  developer_desc.add_options()(
-      "ssl-trust-ca-server",
-      po::value<std::string>(&authMetadata.ca_file_name)->default_value(std::string("")),
-      "SSL public CA certificates to validate TLS connection(as a server).");
-
-  developer_desc.add_options()("ssl-keystore",
-                               po::value<std::string>(&mapd_parameters.ssl_keystore)
-                                   ->default_value(std::string("")),
-                               "SSL server credentials as a java key store (passed "
-                               "through to the Calcite server).");
-
-  developer_desc.add_options()(
-      "ssl-keystore-password",
-      po::value<std::string>(&mapd_parameters.ssl_keystore_password)
-          ->default_value(std::string("")),
-      "SSL password for java keystore, provide by via --ssl-keystore.");
-
-  developer_desc.add_options()(
-      "udf",
-      po::value<std::string>(&udf_file_name),
-      "Load user defined extension functions from this file at startup. The file is "
-      "expected to be a C/C++ file with extension .cpp.");
-  developer_desc.add_options()("enable-lazy-fetch",
-                               po::value<bool>(&g_enable_lazy_fetch)
-                                   ->default_value(g_enable_lazy_fetch)
-                                   ->implicit_value(true),
-                               "Enable lazy fetch columns in ResultSets");
-
-  developer_desc.add_options()(
-      "udf-compiler-path",
-      po::value<std::string>(&udf_compiler_path),
-      "Provide absolute path to clang++ used in udf compilation.");
-
-  developer_desc.add_options()("enable-multifrag-rs",
-                               po::value<bool>(&g_enable_multifrag_rs)
-                                   ->default_value(g_enable_multifrag_rs)
-                                   ->implicit_value(true),
-                               "Enable multifragment intermediate result sets");
-
-  developer_desc.add_options()(
-      "udf-compiler-options",
-      po::value<std::vector<std::string> >(&udf_compiler_options),
-      "Specify compiler options to tailor udf compilation.");
-}
-
-namespace {
-
-std::stringstream sanitize_config_file(std::ifstream& in) {
-  // Strip the web section out of the config file so boost can validate program options
-  std::stringstream ss;
-  std::string line;
-  while (std::getline(in, line)) {
-    ss << line << "\n";
-    if (line == "[web]") {
-      break;
-    }
-  }
-  return ss;
-}
-
-bool trim_and_check_file_exists(std::string& filename, const std::string desc) {
-  if (!filename.empty()) {
-    boost::algorithm::trim_if(filename, boost::is_any_of("\"'"));
-    if (!boost::filesystem::exists(filename)) {
-      std::cerr << desc << " " << filename << " does not exist." << std::endl;
-      return false;
-    }
-  }
-  return true;
-}
-
-}  // namespace
-
-void MapDProgramOptions::validate_base_path() {
-  boost::algorithm::trim_if(base_path, boost::is_any_of("\"'"));
-  if (!boost::filesystem::exists(base_path)) {
-    throw std::runtime_error("OmniSci base directory does not exist at " + base_path);
-  }
-}
-
-void MapDProgramOptions::validate() {
-  boost::algorithm::trim_if(base_path, boost::is_any_of("\"'"));
-  const auto data_path = boost::filesystem::path(base_path) / "mapd_data";
-  if (!boost::filesystem::exists(data_path)) {
-    throw std::runtime_error("OmniSci data directory does not exist at '" + base_path +
-                             "'");
-  }
-
-  {
-    const auto lock_file = boost::filesystem::path(base_path) / "omnisci_server_pid.lck";
-    auto pid = std::to_string(getpid());
-
-    int pid_fd = open(lock_file.c_str(), O_RDWR | O_CREAT, 0644);
-    if (pid_fd == -1) {
-      auto err = std::string("Failed to open PID file ") + lock_file.c_str() + ". " +
-                 strerror(errno) + ".";
-      throw std::runtime_error(err);
-    }
-    if (lockf(pid_fd, F_TLOCK, 0) == -1) {
-      close(pid_fd);
-      auto err = std::string("Another OmniSci Server is using data directory ") +
-                 base_path + ".";
-      throw std::runtime_error(err);
-    }
-    if (ftruncate(pid_fd, 0) == -1) {
-      close(pid_fd);
-      auto err = std::string("Failed to truncate PID file ") + lock_file.c_str() + ". " +
-                 strerror(errno) + ".";
-      throw std::runtime_error(err);
-    }
-    if (write(pid_fd, pid.c_str(), pid.length()) == -1) {
-      close(pid_fd);
-      auto err = std::string("Failed to write PID file ") + lock_file.c_str() + ". " +
-                 strerror(errno) + ".";
-      throw std::runtime_error(err);
-    }
-  }
-  boost::algorithm::trim_if(db_query_file, boost::is_any_of("\"'"));
-  if (db_query_file.length() > 0 && !boost::filesystem::exists(db_query_file)) {
-    throw std::runtime_error("File containing DB queries " + db_query_file +
-                             " does not exist.");
-  }
-  const auto db_file =
-      boost::filesystem::path(base_path) / "mapd_catalogs" / OMNISCI_SYSTEM_CATALOG;
-  if (!boost::filesystem::exists(db_file)) {
-    {  // check old system catalog existsense
-      const auto db_file = boost::filesystem::path(base_path) / "mapd_catalogs/mapd";
-      if (!boost::filesystem::exists(db_file)) {
-        throw std::runtime_error("OmniSci system catalog " + OMNISCI_SYSTEM_CATALOG +
-                                 " does not exist.");
-      }
-    }
-  }
-
-  // add all parameters to be displayed on startup
-  LOG(INFO) << "OmniSci started with data directory at '" << base_path << "'";
-  LOG(INFO) << " Watchdog is set to " << enable_watchdog;
-  LOG(INFO) << " Dynamic Watchdog is set to " << enable_dynamic_watchdog;
-  if (enable_dynamic_watchdog) {
-    LOG(INFO) << " Dynamic Watchdog timeout is set to " << dynamic_watchdog_time_limit;
-  }
-  LOG(INFO) << " Runtime query interrupt is set to " << enable_runtime_query_interrupt;
-  if (enable_runtime_query_interrupt) {
-    LOG(INFO) << " A frequency of checking runtime query interrupt request is set to "
-              << runtime_query_interrupt_frequency << " (in ms.)";
-  }
-
-  LOG(INFO) << " Debug Timer is set to " << g_enable_debug_timer;
-
-  LOG(INFO) << " Maximum Idle session duration " << idle_session_duration;
-
-  LOG(INFO) << " Maximum active session duration " << max_session_duration;
-}
-
-boost::optional<int> MapDProgramOptions::parse_command_line(
-    int argc,
-    char const* const* argv,
-    const bool should_init_logging) {
-  po::options_description all_desc("All options");
-  all_desc.add(help_desc).add(developer_desc);
-
-  try {
-    po::store(po::command_line_parser(argc, argv)
-                  .options(all_desc)
-                  .positional(positional_options)
-                  .run(),
-              vm);
-    po::notify(vm);
-
-    if (vm.count("config")) {
-      std::ifstream settings_file(mapd_parameters.config_file);
-
-      auto sanitized_settings = sanitize_config_file(settings_file);
-
-      po::store(po::parse_config_file(sanitized_settings, all_desc, false), vm);
-      po::notify(vm);
-      settings_file.close();
-    }
-
-    if (should_init_logging) {
-      init_logging();
-    }
-
-    if (!trim_and_check_file_exists(mapd_parameters.ssl_cert_file, "ssl cert file")) {
-      return 1;
-    }
-    if (!trim_and_check_file_exists(authMetadata.ca_file_name, "ca file name")) {
-      return 1;
-    }
-    if (!trim_and_check_file_exists(mapd_parameters.ssl_trust_store, "ssl trust store")) {
-      return 1;
-    }
-    if (!trim_and_check_file_exists(mapd_parameters.ssl_keystore, "ssl key store")) {
-      return 1;
-    }
-    if (!trim_and_check_file_exists(mapd_parameters.ssl_key_file, "ssl key file")) {
-      return 1;
-    }
-    if (!trim_and_check_file_exists(mapd_parameters.ssl_trust_ca_file, "ssl ca file")) {
-      return 1;
-    }
-
-    if (vm.count("help")) {
-      std::cerr << "Usage: omnisci_server <data directory path> [-p <port number>] "
-                   "[--http-port <http port number>] [--flush-log] [--version|-v]"
-                << std::endl
-                << std::endl;
-      std::cout << help_desc << std::endl;
-      return 0;
-    }
-    if (vm.count("dev-options")) {
-      std::cout << "Usage: omnisci_server <data directory path> [-p <port number>] "
-                   "[--http-port <http port number>] [--flush-log] [--version|-v]"
-                << std::endl
-                << std::endl;
-      std::cout << developer_desc << std::endl;
-      return 0;
-    }
-    if (vm.count("version")) {
-      std::cout << "OmniSci Version: " << MAPD_RELEASE << std::endl;
-      return 0;
-    }
-
-    g_enable_watchdog = enable_watchdog;
-    g_enable_dynamic_watchdog = enable_dynamic_watchdog;
-    g_dynamic_watchdog_time_limit = dynamic_watchdog_time_limit;
-    g_enable_runtime_query_interrupt = enable_runtime_query_interrupt;
-    g_runtime_query_interrupt_frequency = runtime_query_interrupt_frequency;
-  } catch (po::error& e) {
-    std::cerr << "Usage Error: " << e.what() << std::endl;
-    return 1;
-  }
-
-  if (g_hll_precision_bits < 1 || g_hll_precision_bits > 16) {
-    std::cerr << "hll-precision-bits must be between 1 and 16." << std::endl;
-    return 1;
-  }
-
-  if (!g_from_table_reordering) {
-    LOG(INFO) << " From clause table reordering is disabled";
-  }
-
-  if (g_enable_filter_push_down) {
-    LOG(INFO) << " Filter push down for JOIN is enabled";
-  }
-
-  if (vm.count("udf")) {
-    boost::algorithm::trim_if(udf_file_name, boost::is_any_of("\"'"));
-
-    if (!boost::filesystem::exists(udf_file_name)) {
-      LOG(ERROR) << " User defined function file " << udf_file_name << " does not exist.";
-      return 1;
-    }
-
-    LOG(INFO) << " User provided extension functions loaded from " << udf_file_name;
-  }
-
-  if (vm.count("udf-compiler-path")) {
-    boost::algorithm::trim_if(udf_compiler_path, boost::is_any_of("\"'"));
-  }
-
-  auto trim_string = [](std::string& s) {
-    boost::algorithm::trim_if(s, boost::is_any_of("\"'"));
-  };
-
-  if (vm.count("udf-compiler-options")) {
-    std::for_each(udf_compiler_options.begin(), udf_compiler_options.end(), trim_string);
-  }
-
-  if (enable_runtime_udf) {
-    LOG(INFO) << " Runtime user defined extension functions enabled globally.";
-  }
-
-  boost::algorithm::trim_if(mapd_parameters.ha_brokers, boost::is_any_of("\"'"));
-  boost::algorithm::trim_if(mapd_parameters.ha_group_id, boost::is_any_of("\"'"));
-  boost::algorithm::trim_if(mapd_parameters.ha_shared_data, boost::is_any_of("\"'"));
-  boost::algorithm::trim_if(mapd_parameters.ha_unique_server_id, boost::is_any_of("\"'"));
-
-  if (!mapd_parameters.ha_group_id.empty()) {
-    LOG(INFO) << " HA group id " << mapd_parameters.ha_group_id;
-    if (mapd_parameters.ha_unique_server_id.empty()) {
-      LOG(ERROR) << "Starting server in HA mode --ha-unique-server-id must be set ";
-      return 5;
-    } else {
-      LOG(INFO) << " HA unique server id " << mapd_parameters.ha_unique_server_id;
-    }
-    if (mapd_parameters.ha_brokers.empty()) {
-      LOG(ERROR) << "Starting server in HA mode --ha-brokers must be set ";
-      return 6;
-    } else {
-      LOG(INFO) << " HA brokers " << mapd_parameters.ha_brokers;
-    }
-    if (mapd_parameters.ha_shared_data.empty()) {
-      LOG(ERROR) << "Starting server in HA mode --ha-shared-data must be set ";
-      return 7;
-    } else {
-      LOG(INFO) << " HA shared data is " << mapd_parameters.ha_shared_data;
-    }
-  }
-  LOG(INFO) << " cuda block size " << mapd_parameters.cuda_block_size;
-  LOG(INFO) << " cuda grid size  " << mapd_parameters.cuda_grid_size;
-  LOG(INFO) << " calcite JVM max memory  " << mapd_parameters.calcite_max_mem;
-  LOG(INFO) << " OmniSci Server Port  " << mapd_parameters.omnisci_server_port;
-  LOG(INFO) << " OmniSci Calcite Port  " << mapd_parameters.calcite_port;
-  LOG(INFO) << " Enable Calcite view optimize "
-            << mapd_parameters.enable_calcite_view_optimize;
-
-  LOG(INFO) << " Allow Local Auth Fallback: "
-            << (authMetadata.allowLocalAuthFallback ? "enabled" : "disabled");
-
-  boost::algorithm::trim_if(authMetadata.distinguishedName, boost::is_any_of("\"'"));
-  boost::algorithm::trim_if(authMetadata.uri, boost::is_any_of("\"'"));
-  boost::algorithm::trim_if(authMetadata.ldapQueryUrl, boost::is_any_of("\"'"));
-  boost::algorithm::trim_if(authMetadata.ldapRoleRegex, boost::is_any_of("\"'"));
-  boost::algorithm::trim_if(authMetadata.ldapSuperUserRole, boost::is_any_of("\"'"));
-  boost::algorithm::trim_if(authMetadata.restToken, boost::is_any_of("\"'"));
-  boost::algorithm::trim_if(authMetadata.restUrl, boost::is_any_of("\"'"));
-
-  return boost::none;
-}
-
-=======
->>>>>>> 62f1aeab
 void heartbeat() {
   // Block all signals for this heartbeat thread, only.
   sigset_t set;
