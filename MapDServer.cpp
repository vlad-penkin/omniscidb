/*
 * Copyright 2018 OmniSci, Inc.
 *
 * Licensed under the Apache License, Version 2.0 (the "License");
 * you may not use this file except in compliance with the License.
 * You may obtain a copy of the License at
 *
 *     http://www.apache.org/licenses/LICENSE-2.0
 *
 * Unless required by applicable law or agreed to in writing, software
 * distributed under the License is distributed on an "AS IS" BASIS,
 * WITHOUT WARRANTIES OR CONDITIONS OF ANY KIND, either express or implied.
 * See the License for the specific language governing permissions and
 * limitations under the License.
 */

#include "MapDServer.h"
#include "DataMgr/ForeignStorage/ForeignStorageInterface.h"
#include "ThriftHandler/MapDHandler.h"

#ifdef HAVE_THRIFT_THREADFACTORY
#include <thrift/concurrency/ThreadFactory.h>
#else
#include <thrift/concurrency/PlatformThreadFactory.h>
#endif

#include <thrift/concurrency/ThreadManager.h>
#include <thrift/protocol/TBinaryProtocol.h>
#include <thrift/protocol/TJSONProtocol.h>
#include <thrift/server/TThreadedServer.h>
#include <thrift/transport/TBufferTransports.h>
#include <thrift/transport/THttpServer.h>
#include <thrift/transport/TSSLServerSocket.h>
#include <thrift/transport/TSSLSocket.h>
#include <thrift/transport/TServerSocket.h>

#include "MapDRelease.h"

#include "Archive/S3Archive.h"
#include "Shared/Logger.h"
#include "Shared/MapDParameters.h"
#include "Shared/file_delete.h"
#include "Shared/mapd_shared_mutex.h"
#include "Shared/mapd_shared_ptr.h"
#include "Shared/scope.h"

#include <boost/algorithm/string.hpp>
#include <boost/algorithm/string/trim.hpp>
#include <boost/filesystem.hpp>
#include <boost/locale/generator.hpp>
#include <boost/make_shared.hpp>
#include <boost/program_options.hpp>

#include <csignal>
#include <sstream>
#include <thread>
#include <vector>
#include "MapDRelease.h"
#include "Shared/Compressor.h"
#include "Shared/MapDParameters.h"
#include "Shared/file_delete.h"
#include "Shared/mapd_shared_ptr.h"
#include "Shared/scope.h"

using namespace ::apache::thrift;
using namespace ::apache::thrift::concurrency;
using namespace ::apache::thrift::protocol;
using namespace ::apache::thrift::server;
using namespace ::apache::thrift::transport;

unsigned connect_timeout{20000};
unsigned recv_timeout{300000};
unsigned send_timeout{300000};

extern bool g_cache_string_hash;
extern size_t g_leaf_count;
extern bool g_skip_intermediate_count;
extern bool g_enable_bump_allocator;
extern size_t g_max_memory_allocation_size;
extern size_t g_min_memory_allocation_size;
extern bool g_enable_experimental_string_functions;
extern bool g_enable_table_functions;
extern bool g_enable_fsi;
<<<<<<< HEAD
extern bool g_enable_lazy_fetch;
=======
extern bool g_enable_interop;
>>>>>>> b6c89c37

bool g_enable_thrift_logs{false};

std::atomic<bool> g_running{true};
std::atomic<int> g_saw_signal{-1};

mapd_shared_mutex g_thrift_mutex;
TThreadedServer* g_thrift_http_server{nullptr};
TThreadedServer* g_thrift_buf_server{nullptr};

mapd::shared_ptr<MapDHandler> g_warmup_handler =
    0;  // global "g_warmup_handler" needed to avoid circular dependency
        // between "MapDHandler" & function "run_warmup_queries"
mapd::shared_ptr<MapDHandler> g_mapd_handler = 0;
std::once_flag g_shutdown_once_flag;

void shutdown_handler() {
  if (g_mapd_handler) {
    std::call_once(g_shutdown_once_flag, []() { g_mapd_handler->shutdown(); });
  }
}

void register_signal_handler(int signum, void (*handler)(int)) {
  struct sigaction act;
  memset(&act, 0, sizeof(act));
  if (handler != SIG_DFL && handler != SIG_IGN) {
    // block all signal deliveries while inside the signal handler
    sigfillset(&act.sa_mask);
  }
  act.sa_handler = handler;
  sigaction(signum, &act, NULL);
}

// Signal handler to set a global flag telling the server to exit.
// Do not call other functions inside this (or any) signal handler
// unless you really know what you are doing. See also:
//   man 7 signal-safety
//   man 7 signal
//   https://en.wikipedia.org/wiki/Reentrancy_(computing)
void omnisci_signal_handler(int signum) {
  // Record the signal number for logging during shutdown.
  // Only records the first signal if called more than once.
  int expected_signal{-1};
  if (!g_saw_signal.compare_exchange_strong(expected_signal, signum)) {
    return;  // this wasn't the first signal
  }

  // This point should never be reached more than once.

  // Tell heartbeat() to shutdown by unsetting the 'g_running' flag.
  // If 'g_running' is already false, this has no effect and the
  // shutdown is already in progress.
  g_running = false;

  // Handle core dumps specially by pausing inside this signal handler
  // because on some systems, some signals will execute their default
  // action immediately when and if the signal handler returns.
  // We would like to do some emergency cleanup before core dump.
  if (signum == SIGQUIT || signum == SIGABRT || signum == SIGSEGV || signum == SIGFPE) {
    // Wait briefly to give heartbeat() a chance to flush the logs and
    // do any other emergency shutdown tasks.
    sleep(2);

    // Explicitly trigger whatever default action this signal would
    // have done, such as terminate the process or dump core.
    // Signals are currently blocked so this new signal will be queued
    // until this signal handler returns.
    register_signal_handler(signum, SIG_DFL);
    kill(getpid(), signum);
  }
}

void register_signal_handlers() {
  register_signal_handler(SIGINT, omnisci_signal_handler);
  register_signal_handler(SIGQUIT, omnisci_signal_handler);
  register_signal_handler(SIGHUP, omnisci_signal_handler);
  register_signal_handler(SIGTERM, omnisci_signal_handler);
  register_signal_handler(SIGSEGV, omnisci_signal_handler);
  register_signal_handler(SIGABRT, omnisci_signal_handler);
  // Thrift secure socket can cause problems with SIGPIPE
  register_signal_handler(SIGPIPE, SIG_IGN);
}

void start_server(TThreadedServer& server, const int port) {
  try {
    server.serve();
  } catch (std::exception& e) {
    LOG(ERROR) << "Exception: " << e.what() << ": port " << port << std::endl;
  }
}

void releaseWarmupSession(TSessionId& sessionId, std::ifstream& query_file) {
  query_file.close();
  if (sessionId != g_warmup_handler->getInvalidSessionId()) {
    g_warmup_handler->disconnect(sessionId);
  }
}

void run_warmup_queries(mapd::shared_ptr<MapDHandler> handler,
                        std::string base_path,
                        std::string query_file_path) {
  // run warmup queries to load cache if requested
  if (query_file_path.empty()) {
    return;
  }
  LOG(INFO) << "Running DB warmup with queries from " << query_file_path;
  try {
    g_warmup_handler = handler;
    std::string db_info;
    std::string user_keyword, user_name, db_name;
    std::ifstream query_file;
    Catalog_Namespace::UserMetadata user;
    Catalog_Namespace::DBMetadata db;
    TSessionId sessionId = g_warmup_handler->getInvalidSessionId();

    ScopeGuard session_guard = [&] { releaseWarmupSession(sessionId, query_file); };
    query_file.open(query_file_path);
    while (std::getline(query_file, db_info)) {
      if (db_info.length() == 0) {
        continue;
      }
      std::istringstream iss(db_info);
      iss >> user_keyword >> user_name >> db_name;
      if (user_keyword.compare(0, 4, "USER") == 0) {
        // connect to DB for given user_name/db_name with super_user_rights (without
        // password), & start session
        g_warmup_handler->super_user_rights_ = true;
        g_warmup_handler->connect(sessionId, user_name, "", db_name);
        g_warmup_handler->super_user_rights_ = false;

        // read and run one query at a time for the DB with the setup connection
        TQueryResult ret;
        std::string single_query;
        while (std::getline(query_file, single_query)) {
          boost::algorithm::trim(single_query);
          if (single_query.length() == 0 || single_query[0] == '-') {
            continue;
          }
          if (single_query[0] == '}') {
            single_query.clear();
            break;
          }
          if (single_query.find(';') == single_query.npos) {
            std::string multiline_query;
            std::getline(query_file, multiline_query, ';');
            single_query += multiline_query;
          }

          try {
            g_warmup_handler->sql_execute(ret, sessionId, single_query, true, "", -1, -1);
          } catch (...) {
            LOG(WARNING) << "Exception while executing '" << single_query
                         << "', ignoring";
          }
          single_query.clear();
        }

        // stop session and disconnect from the DB
        g_warmup_handler->disconnect(sessionId);
        sessionId = g_warmup_handler->getInvalidSessionId();
      } else {
        LOG(WARNING) << "\nSyntax error in the file: " << query_file_path.c_str()
                     << " Missing expected keyword USER. Following line will be ignored: "
                     << db_info.c_str() << std::endl;
      }
      db_info.clear();
    }
  } catch (...) {
    LOG(WARNING) << "Exception while executing warmup queries. "
                 << "Warmup may not be fully completed. Will proceed nevertheless."
                 << std::endl;
  }
}

namespace po = boost::program_options;

class MapDProgramOptions {
 public:
  MapDProgramOptions(char const* argv0, bool dist_v5_ = false)
      : log_options_(argv0), dist_v5_(dist_v5_) {
    fillOptions();
    fillAdvancedOptions();
  }
  int http_port = 6278;
  size_t reserved_gpu_mem = 384 * 1024 * 1024;
  std::string base_path;
  std::string cluster_file = {"cluster.conf"};
  std::string cluster_topology_file = {"cluster_topology.conf"};
  std::string license_path = {""};
  bool cpu_only = false;
  bool verbose_logging = false;
  bool jit_debug = false;
  bool intel_jit_profile = false;
  bool allow_multifrag = true;
  bool read_only = false;
  bool allow_loop_joins = false;
  bool enable_legacy_syntax = true;
  AuthMetadata authMetadata;

  MapDParameters mapd_parameters;
  bool enable_rendering = false;
  bool enable_auto_clear_render_mem = false;
  int render_oom_retry_threshold = 0;  // in milliseconds
  size_t render_mem_bytes = 500000000;
  size_t render_poly_cache_bytes = 300000000;

  bool enable_runtime_udf = false;

  bool enable_watchdog = true;
  bool enable_dynamic_watchdog = false;
  unsigned dynamic_watchdog_time_limit = 10000;

  /**
   * Can be used to override the number of gpus detected on the system
   * -1 means do not override
   */
  int num_gpus = -1;
  int start_gpu = 0;
  /**
   * Number of threads used when loading data
   */
  size_t num_reader_threads = 0;
  /**
   * path to file containing warmup queries list
   */
  std::string db_query_file = {""};
  /**
   * exit after warmup
   */
  bool exit_after_warmup = false;
  /**
   * Inactive session tolerance in mins (60 mins)
   */
  int idle_session_duration = kMinsPerHour;
  /**
   * Maximum session life in mins (43,200 mins == 30 Days)
   * (https://pages.nist.gov/800-63-3/sp800-63b.html#aal3reauth)
   */
  int max_session_duration = kMinsPerMonth;
  std::string udf_file_name = {""};
  std::string udf_compiler_path = {""};

  void fillOptions();
  void fillAdvancedOptions();

  po::options_description help_desc;
  po::options_description developer_desc;
  logger::LogOptions log_options_;
  po::positional_options_description positional_options;

 public:
  std::vector<LeafHostInfo> db_leaves;
  std::vector<LeafHostInfo> string_leaves;
  po::variables_map vm;
  std::string clusterIds_arg;

  std::string getNodeIds();
  std::vector<std::string> getNodeIdsArray();
  static const std::string nodeIds_token;

  boost::optional<int> parse_command_line(int argc, char const* const* argv);
  void validate();
  void validate_base_path();
  void init_logging();
  const bool dist_v5_;
};

void MapDProgramOptions::init_logging() {
  if (verbose_logging && logger::Severity::DEBUG1 < log_options_.severity_) {
    log_options_.severity_ = logger::Severity::DEBUG1;
  }
  log_options_.set_base_path(base_path);
  logger::init(log_options_);
}

void MapDProgramOptions::fillOptions() {
  help_desc.add_options()("help,h", "Show available options.");
  help_desc.add_options()(
      "allow-cpu-retry",
      po::value<bool>(&g_allow_cpu_retry)
          ->default_value(g_allow_cpu_retry)
          ->implicit_value(true),
      R"(Allow the queries which failed on GPU to retry on CPU, even when watchdog is enabled.)");
  help_desc.add_options()("allow-loop-joins",
                          po::value<bool>(&allow_loop_joins)
                              ->default_value(allow_loop_joins)
                              ->implicit_value(true),
                          "Enable loop joins.");
  help_desc.add_options()("bigint-count",
                          po::value<bool>(&g_bigint_count)
                              ->default_value(g_bigint_count)
                              ->implicit_value(false),
                          "Use 64-bit count.");
  help_desc.add_options()("calcite-max-mem",
                          po::value<size_t>(&mapd_parameters.calcite_max_mem)
                              ->default_value(mapd_parameters.calcite_max_mem),
                          "Max memory available to calcite JVM.");
  if (!dist_v5_) {
    help_desc.add_options()("calcite-port",
                            po::value<int>(&mapd_parameters.calcite_port)
                                ->default_value(mapd_parameters.calcite_port),
                            "Calcite port number.");
  }
  help_desc.add_options()("config",
                          po::value<std::string>(&mapd_parameters.config_file),
                          "Path to server configuration file.");
  help_desc.add_options()("cpu-buffer-mem-bytes",
                          po::value<size_t>(&mapd_parameters.cpu_buffer_mem_bytes)
                              ->default_value(mapd_parameters.cpu_buffer_mem_bytes),
                          "Size of memory reserved for CPU buffers, in bytes.");
  help_desc.add_options()(
      "cpu-only",
      po::value<bool>(&cpu_only)->default_value(cpu_only)->implicit_value(true),
      "Run on CPU only, even if GPUs are available.");
  help_desc.add_options()("cuda-block-size",
                          po::value<size_t>(&mapd_parameters.cuda_block_size)
                              ->default_value(mapd_parameters.cuda_block_size),
                          "Size of block to use on GPU.");
  help_desc.add_options()("cuda-grid-size",
                          po::value<size_t>(&mapd_parameters.cuda_grid_size)
                              ->default_value(mapd_parameters.cuda_grid_size),
                          "Size of grid to use on GPU.");
  if (!dist_v5_) {
    help_desc.add_options()(
        "data",
        po::value<std::string>(&base_path)->required()->default_value("data"),
        "Directory path to OmniSci data storage (catalogs, raw data, log files, etc).");
    positional_options.add("data", 1);
  }
  help_desc.add_options()("db-query-list",
                          po::value<std::string>(&db_query_file),
                          "Path to file containing OmniSci warmup queries.");
  help_desc.add_options()(
      "exit-after-warmup",
      po::value<bool>(&exit_after_warmup)->default_value(false)->implicit_value(true),
      "Exit after OmniSci warmup queries.");
  help_desc.add_options()("dynamic-watchdog-time-limit",
                          po::value<unsigned>(&dynamic_watchdog_time_limit)
                              ->default_value(dynamic_watchdog_time_limit)
                              ->implicit_value(10000),
                          "Dynamic watchdog time limit, in milliseconds.");
  help_desc.add_options()("enable-debug-timer",
                          po::value<bool>(&g_enable_debug_timer)
                              ->default_value(g_enable_debug_timer)
                              ->implicit_value(true),
                          "Enable debug timer logging.");
  help_desc.add_options()("enable-dynamic-watchdog",
                          po::value<bool>(&enable_dynamic_watchdog)
                              ->default_value(enable_dynamic_watchdog)
                              ->implicit_value(true),
                          "Enable dynamic watchdog.");
  help_desc.add_options()("enable-filter-push-down",
                          po::value<bool>(&g_enable_filter_push_down)
                              ->default_value(g_enable_filter_push_down)
                              ->implicit_value(true),
                          "Enable filter push down through joins.");
  help_desc.add_options()("enable-overlaps-hashjoin",
                          po::value<bool>(&g_enable_overlaps_hashjoin)
                              ->default_value(g_enable_overlaps_hashjoin)
                              ->implicit_value(true),
                          "Enable the overlaps hash join framework allowing for range "
                          "join (e.g. spatial overlaps) computation using a hash table.");
  if (!dist_v5_) {
    help_desc.add_options()(
        "enable-string-dict-hash-cache",
        po::value<bool>(&g_cache_string_hash)
            ->default_value(g_cache_string_hash)
            ->implicit_value(true),
        "Cache string hash values in the string dictionary server during import.");
  }
  help_desc.add_options()(
      "enable-thrift-logs",
      po::value<bool>(&g_enable_thrift_logs)
          ->default_value(g_enable_thrift_logs)
          ->implicit_value(true),
      "Enable writing messages directly from thrift to stdout/stderr.");
  help_desc.add_options()("enable-watchdog",
                          po::value<bool>(&enable_watchdog)
                              ->default_value(enable_watchdog)
                              ->implicit_value(true),
                          "Enable watchdog.");
  help_desc.add_options()(
      "filter-push-down-low-frac",
      po::value<float>(&g_filter_push_down_low_frac)
          ->default_value(g_filter_push_down_low_frac)
          ->implicit_value(g_filter_push_down_low_frac),
      "Lower threshold for selectivity of filters that are pushed down.");
  help_desc.add_options()(
      "filter-push-down-high-frac",
      po::value<float>(&g_filter_push_down_high_frac)
          ->default_value(g_filter_push_down_high_frac)
          ->implicit_value(g_filter_push_down_high_frac),
      "Higher threshold for selectivity of filters that are pushed down.");
  help_desc.add_options()("filter-push-down-passing-row-ubound",
                          po::value<size_t>(&g_filter_push_down_passing_row_ubound)
                              ->default_value(g_filter_push_down_passing_row_ubound)
                              ->implicit_value(g_filter_push_down_passing_row_ubound),
                          "Upperbound on the number of rows that should pass the filter "
                          "if the selectivity is less than "
                          "the high fraction threshold.");
  help_desc.add_options()("from-table-reordering",
                          po::value<bool>(&g_from_table_reordering)
                              ->default_value(g_from_table_reordering)
                              ->implicit_value(true),
                          "Enable automatic table reordering in FROM clause.");
  help_desc.add_options()("gpu-buffer-mem-bytes",
                          po::value<size_t>(&mapd_parameters.gpu_buffer_mem_bytes)
                              ->default_value(mapd_parameters.gpu_buffer_mem_bytes),
                          "Size of memory reserved for GPU buffers, in bytes, per GPU.");
  help_desc.add_options()("gpu-input-mem-limit",
                          po::value<double>(&mapd_parameters.gpu_input_mem_limit)
                              ->default_value(mapd_parameters.gpu_input_mem_limit),
                          "Force query to CPU when input data memory usage exceeds this "
                          "percentage of available GPU memory.");
  help_desc.add_options()(
      "hll-precision-bits",
      po::value<int>(&g_hll_precision_bits)
          ->default_value(g_hll_precision_bits)
          ->implicit_value(g_hll_precision_bits),
      "Number of bits used from the hash value used to specify the bucket number.");
  if (!dist_v5_) {
    help_desc.add_options()("http-port",
                            po::value<int>(&http_port)->default_value(http_port),
                            "HTTP port number.");
  }
  help_desc.add_options()(
      "idle-session-duration",
      po::value<int>(&idle_session_duration)->default_value(idle_session_duration),
      "Maximum duration of idle session.");
  help_desc.add_options()("inner-join-fragment-skipping",
                          po::value<bool>(&g_inner_join_fragment_skipping)
                              ->default_value(g_inner_join_fragment_skipping)
                              ->implicit_value(true),
                          "Enable/disable inner join fragment skipping. This feature is "
                          "considered stable and is enabled by default. This "
                          "parameter will be removed in a future release.");
  help_desc.add_options()(
      "max-session-duration",
      po::value<int>(&max_session_duration)->default_value(max_session_duration),
      "Maximum duration of active session.");
  help_desc.add_options()(
      "null-div-by-zero",
      po::value<bool>(&g_null_div_by_zero)
          ->default_value(g_null_div_by_zero)
          ->implicit_value(true),
      "Return null on division by zero instead of throwing an exception.");
  help_desc.add_options()(
      "num-reader-threads",
      po::value<size_t>(&num_reader_threads)->default_value(num_reader_threads),
      "Number of reader threads to use.");
  help_desc.add_options()(
      "overlaps-max-table-size-bytes",
      po::value<size_t>(&g_overlaps_max_table_size_bytes)
          ->default_value(g_overlaps_max_table_size_bytes),
      "The maximum size in bytes of the hash table for an overlaps hash join.");
  if (!dist_v5_) {
    help_desc.add_options()("port,p",
                            po::value<int>(&mapd_parameters.omnisci_server_port)
                                ->default_value(mapd_parameters.omnisci_server_port),
                            "TCP Port number.");
  }
  help_desc.add_options()("num-gpus",
                          po::value<int>(&num_gpus)->default_value(num_gpus),
                          "Number of gpus to use.");
  help_desc.add_options()(
      "read-only",
      po::value<bool>(&read_only)->default_value(read_only)->implicit_value(true),
      "Enable read-only mode.");
  help_desc.add_options()(
      "res-gpu-mem",
      po::value<size_t>(&reserved_gpu_mem)->default_value(reserved_gpu_mem),
      "Reduces GPU memory available to the OmniSci allocator by this amount. Used for "
      "compiled code cache and ancillary GPU functions and other processes that may also "
      "be using the GPU concurrent with OmniSciDB.");
  help_desc.add_options()("start-gpu",
                          po::value<int>(&start_gpu)->default_value(start_gpu),
                          "First gpu to use.");
  help_desc.add_options()("trivial-loop-join-threshold",
                          po::value<unsigned>(&g_trivial_loop_join_threshold)
                              ->default_value(g_trivial_loop_join_threshold)
                              ->implicit_value(1000),
                          "The maximum number of rows in the inner table of a loop join "
                          "considered to be trivially small.");
  help_desc.add_options()("verbose",
                          po::value<bool>(&verbose_logging)
                              ->default_value(verbose_logging)
                              ->implicit_value(true),
                          "Write additional debug log messages to server logs.");
  help_desc.add_options()(
      "enable-runtime-udf",
      po::value<bool>(&enable_runtime_udf)
          ->default_value(enable_runtime_udf)
          ->implicit_value(true),
      "Enable runtime UDF registration by passing signatures and corresponding LLVM IR "
      "to the `register_runtime_udf` endpoint. For use with the Python Remote Backend "
      "Compiler server, packaged separately.");
  help_desc.add_options()("version,v", "Print Version Number.");
  help_desc.add_options()("enable-experimental-string-functions",
                          po::value<bool>(&g_enable_experimental_string_functions)
                              ->default_value(g_enable_experimental_string_functions)
                              ->implicit_value(true),
                          "Enable experimental string functions.");
#ifdef ENABLE_FSI
  help_desc.add_options()(
      "enable-fsi",
      po::value<bool>(&g_enable_fsi)->default_value(g_enable_fsi)->implicit_value(true),
      "Enable foreign storage interface.");
#endif  // ENABLE_FSI
  help_desc.add_options()(
      "enable-interoperability",
      po::value<bool>(&g_enable_interop)
          ->default_value(g_enable_interop)
          ->implicit_value(true),
      "Enable offloading of query portions to an external execution engine.");
  help_desc.add_options()(
      "calcite-service-timeout",
      po::value<size_t>(&mapd_parameters.calcite_timeout)
          ->default_value(mapd_parameters.calcite_timeout),
      "Calcite server timeout (milliseconds). Increase this on systems with frequent "
      "schema changes or when running large numbers of parallel queries.");

  help_desc.add(log_options_.get_options());
}

void MapDProgramOptions::fillAdvancedOptions() {
  developer_desc.add_options()("dev-options", "Print internal developer options.");
  developer_desc.add_options()(
      "enable-calcite-view-optimize",
      po::value<bool>(&mapd_parameters.enable_calcite_view_optimize)
          ->default_value(mapd_parameters.enable_calcite_view_optimize)
          ->implicit_value(true),
      "Enable additional calcite (query plan) optimizations when a view is part of the "
      "query.");
  developer_desc.add_options()(
      "enable-columnar-output",
      po::value<bool>(&g_enable_columnar_output)
          ->default_value(g_enable_columnar_output)
          ->implicit_value(true),
      "Enable columnar output for intermediate/final query steps.");
  developer_desc.add_options()("enable-legacy-syntax",
                               po::value<bool>(&enable_legacy_syntax)
                                   ->default_value(enable_legacy_syntax)
                                   ->implicit_value(true),
                               "Enable legacy syntax.");
  developer_desc.add_options()(
      "enable-multifrag",
      po::value<bool>(&allow_multifrag)
          ->default_value(allow_multifrag)
          ->implicit_value(true),
      "Enable execution over multiple fragments in a single round-trip to GPU.");
  developer_desc.add_options()(
      "enable-shared-mem-group-by",
      po::value<bool>(&g_enable_smem_group_by)
          ->default_value(g_enable_smem_group_by)
          ->implicit_value(true),
      "Enable using GPU shared memory for some GROUP BY queries.");
  developer_desc.add_options()("enable-direct-columnarization",
                               po::value<bool>(&g_enable_direct_columnarization)
                                   ->default_value(g_enable_direct_columnarization)
                                   ->implicit_value(true),
                               "Enables/disables a more optimized columnarization method "
                               "for intermediate steps in multi-step queries.");
  developer_desc.add_options()("enable-window-functions",
                               po::value<bool>(&g_enable_window_functions)
                                   ->default_value(g_enable_window_functions)
                                   ->implicit_value(true),
                               "Enable experimental window function support.");
  developer_desc.add_options()("enable-table-functions",
                               po::value<bool>(&g_enable_table_functions)
                                   ->default_value(g_enable_table_functions)
                                   ->implicit_value(true),
                               "Enable experimental table functions support.");
  developer_desc.add_options()(
      "jit-debug-ir",
      po::value<bool>(&jit_debug)->default_value(jit_debug)->implicit_value(true),
      "Enable runtime debugger support for the JIT. Note that this flag is "
      "incompatible "
      "with the `ENABLE_JIT_DEBUG` build flag. The generated code can be found at "
      "`/tmp/mapdquery`.");
  developer_desc.add_options()(
      "intel-jit-profile",
      po::value<bool>(&intel_jit_profile)
          ->default_value(intel_jit_profile)
          ->implicit_value(true),
      "Enable runtime support for the JIT code profiling using Intel VTune.");
  developer_desc.add_options()(
      "skip-intermediate-count",
      po::value<bool>(&g_skip_intermediate_count)
          ->default_value(g_skip_intermediate_count)
          ->implicit_value(true),
      "Skip pre-flight counts for intermediate projections with no filters.");
  developer_desc.add_options()(
      "strip-join-covered-quals",
      po::value<bool>(&g_strip_join_covered_quals)
          ->default_value(g_strip_join_covered_quals)
          ->implicit_value(true),
      "Remove quals from the filtered count if they are covered by a "
      "join condition (currently only ST_Contains).");
  developer_desc.add_options()(
      "max-output-projection-allocation-bytes",
      po::value<size_t>(&g_max_memory_allocation_size)
          ->default_value(g_max_memory_allocation_size),
      "Maximum allocation size for a fixed output buffer allocation for projection "
      "queries with no pre-flight count. Default is the maximum slab size (sizes "
      "greater "
      "than the maximum slab size have no affect). Requires bump allocator.");
  developer_desc.add_options()(
      "min-output-projection-allocation-bytes",
      po::value<size_t>(&g_min_memory_allocation_size)
          ->default_value(g_min_memory_allocation_size),
      "Minimum allocation size for a fixed output buffer allocation for projection "
      "queries with no pre-flight count. If an allocation of this size cannot be "
      "obtained, the query will be retried with different execution parameters and/or "
      "on "
      "CPU (if allow-cpu-retry is enabled). Requires bump allocator.");
  developer_desc.add_options()("enable-bump-allocator",
                               po::value<bool>(&g_enable_bump_allocator)
                                   ->default_value(g_enable_bump_allocator)
                                   ->implicit_value(true),
                               "Enable the bump allocator for projection queries on "
                               "GPU. The bump allocator will "
                               "allocate a fixed size buffer for each query, track the "
                               "number of rows passing the "
                               "kernel during query execution, and copy back only the "
                               "rows that passed the kernel "
                               "to CPU after execution. When disabled, pre-flight "
                               "count queries are used to size "
                               "the output buffer for projection queries.");

  developer_desc.add_options()("ssl-cert",
                               po::value<std::string>(&mapd_parameters.ssl_cert_file)
                                   ->default_value(std::string("")),
                               "SSL Validated public certficate.");

  developer_desc.add_options()(
      "pki-db-client-auth",
      po::value<bool>(&authMetadata.pki_db_client_auth)->default_value(false),
      "Use client PKI authentication to the database.");

  developer_desc.add_options()(
      "ssl-transport-client-auth",
      po::value<bool>(&mapd_parameters.ssl_transport_client_auth)->default_value(false),
      "SSL Use client PKI authentication at the transport layer.");

  developer_desc.add_options()("ssl-private-key",
                               po::value<std::string>(&mapd_parameters.ssl_key_file)
                                   ->default_value(std::string("")),
                               "SSL private key file.");
  // Note ssl_trust_store is passed through to Calcite via mapd_parameters
  // todo(jack): add ensure ssl-trust-store exists if cert and private key in use
  developer_desc.add_options()("ssl-trust-store",
                               po::value<std::string>(&mapd_parameters.ssl_trust_store)
                                   ->default_value(std::string("")),
                               "SSL public CA certifcates (java trust store) to validate "
                               "TLS connections (passed through to the Calcite server).");

  developer_desc.add_options()(
      "ssl-trust-password",
      po::value<std::string>(&mapd_parameters.ssl_trust_password)
          ->default_value(std::string("")),
      "SSL password for java trust store provided via --ssl-trust-store parameter.");

  developer_desc.add_options()(
      "ssl-trust-ca",
      po::value<std::string>(&mapd_parameters.ssl_trust_ca_file)
          ->default_value(std::string("")),
      "SSL public CA certificates to validate TLS connection(as a client).");

  developer_desc.add_options()(
      "ssl-trust-ca-server",
      po::value<std::string>(&authMetadata.ca_file_name)->default_value(std::string("")),
      "SSL public CA certificates to validate TLS connection(as a server).");

  developer_desc.add_options()("ssl-keystore",
                               po::value<std::string>(&mapd_parameters.ssl_keystore)
                                   ->default_value(std::string("")),
                               "SSL server credentials as a java key store (passed "
                               "through to the Calcite server).");

  developer_desc.add_options()(
      "ssl-keystore-password",
      po::value<std::string>(&mapd_parameters.ssl_keystore_password)
          ->default_value(std::string("")),
      "SSL password for java keystore, provide by via --ssl-keystore.");

  developer_desc.add_options()(
      "udf",
      po::value<std::string>(&udf_file_name),
      "Load user defined extension functions from this file at startup. The file is "
      "expected to be a C/C++ file with extension .cpp.");
<<<<<<< HEAD
  developer_desc.add_options()("enable-lazy-fetch",
                               po::value<bool>(&g_enable_lazy_fetch)
                                   ->default_value(g_enable_lazy_fetch)
                                   ->implicit_value(true),
                               "Enable lazy fetch columns in ResultSets");
=======

  developer_desc.add_options()(
      "udf-compiler-path",
      po::value<std::string>(&udf_compiler_path),
      "Provide absolute path to clang++ used in udf compilation.");
>>>>>>> b6c89c37
}

namespace {

std::stringstream sanitize_config_file(std::ifstream& in) {
  // Strip the web section out of the config file so boost can validate program options
  std::stringstream ss;
  std::string line;
  while (std::getline(in, line)) {
    ss << line << "\n";
    if (line == "[web]") {
      break;
    }
  }
  return ss;
}

bool trim_and_check_file_exists(std::string& filename, const std::string desc) {
  if (!filename.empty()) {
    boost::algorithm::trim_if(filename, boost::is_any_of("\"'"));
    if (!boost::filesystem::exists(filename)) {
      std::cerr << desc << " " << filename << " does not exist." << std::endl;
      return false;
    }
  }
  return true;
}

}  // namespace

void MapDProgramOptions::validate_base_path() {
  boost::algorithm::trim_if(base_path, boost::is_any_of("\"'"));
  if (!boost::filesystem::exists(base_path)) {
    throw std::runtime_error("OmniSci base directory does not exist at " + base_path);
  }
}

void MapDProgramOptions::validate() {
  boost::algorithm::trim_if(base_path, boost::is_any_of("\"'"));
  const auto data_path = boost::filesystem::path(base_path) / "mapd_data";
  if (!boost::filesystem::exists(data_path)) {
    throw std::runtime_error("OmniSci data directory does not exist at '" + base_path +
                             "'");
  }

  {
    const auto lock_file = boost::filesystem::path(base_path) / "omnisci_server_pid.lck";
    auto pid = std::to_string(getpid());

    int pid_fd = open(lock_file.c_str(), O_RDWR | O_CREAT, 0644);
    if (pid_fd == -1) {
      auto err = std::string("Failed to open PID file ") + lock_file.c_str() + ". " +
                 strerror(errno) + ".";
      throw std::runtime_error(err);
    }
    if (lockf(pid_fd, F_TLOCK, 0) == -1) {
      close(pid_fd);
      auto err = std::string("Another OmniSci Server is using data directory ") +
                 base_path + ".";
      throw std::runtime_error(err);
    }
    if (ftruncate(pid_fd, 0) == -1) {
      close(pid_fd);
      auto err = std::string("Failed to truncate PID file ") + lock_file.c_str() + ". " +
                 strerror(errno) + ".";
      throw std::runtime_error(err);
    }
    if (write(pid_fd, pid.c_str(), pid.length()) == -1) {
      close(pid_fd);
      auto err = std::string("Failed to write PID file ") + lock_file.c_str() + ". " +
                 strerror(errno) + ".";
      throw std::runtime_error(err);
    }
  }
  boost::algorithm::trim_if(db_query_file, boost::is_any_of("\"'"));
  if (db_query_file.length() > 0 && !boost::filesystem::exists(db_query_file)) {
    throw std::runtime_error("File containing DB queries " + db_query_file +
                             " does not exist.");
  }
  const auto db_file =
      boost::filesystem::path(base_path) / "mapd_catalogs" / OMNISCI_SYSTEM_CATALOG;
  if (!boost::filesystem::exists(db_file)) {
    {  // check old system catalog existsense
      const auto db_file = boost::filesystem::path(base_path) / "mapd_catalogs/mapd";
      if (!boost::filesystem::exists(db_file)) {
        throw std::runtime_error("OmniSci system catalog " + OMNISCI_SYSTEM_CATALOG +
                                 " does not exist.");
      }
    }
  }

  // add all parameters to be displayed on startup
  LOG(INFO) << "OmniSci started with data directory at '" << base_path << "'";
  LOG(INFO) << " Watchdog is set to " << enable_watchdog;
  LOG(INFO) << " Dynamic Watchdog is set to " << enable_dynamic_watchdog;
  if (enable_dynamic_watchdog) {
    LOG(INFO) << " Dynamic Watchdog timeout is set to " << dynamic_watchdog_time_limit;
  }

  LOG(INFO) << " Debug Timer is set to " << g_enable_debug_timer;

  LOG(INFO) << " Maximum Idle session duration " << idle_session_duration;

  LOG(INFO) << " Maximum active session duration " << max_session_duration;
}

boost::optional<int> MapDProgramOptions::parse_command_line(int argc,
                                                            char const* const* argv) {
  po::options_description all_desc("All options");
  all_desc.add(help_desc).add(developer_desc);

  try {
    po::store(po::command_line_parser(argc, argv)
                  .options(all_desc)
                  .positional(positional_options)
                  .run(),
              vm);
    po::notify(vm);

    if (vm.count("config")) {
      std::ifstream settings_file(mapd_parameters.config_file);

      auto sanitized_settings = sanitize_config_file(settings_file);

      po::store(po::parse_config_file(sanitized_settings, all_desc, false), vm);
      po::notify(vm);
      settings_file.close();
    }

    if (!trim_and_check_file_exists(mapd_parameters.ssl_cert_file, "ssl cert file")) {
      return 1;
    }
    if (!trim_and_check_file_exists(authMetadata.ca_file_name, "ca file name")) {
      return 1;
    }
    if (!trim_and_check_file_exists(mapd_parameters.ssl_trust_store, "ssl trust store")) {
      return 1;
    }
    if (!trim_and_check_file_exists(mapd_parameters.ssl_keystore, "ssl key store")) {
      return 1;
    }
    if (!trim_and_check_file_exists(mapd_parameters.ssl_key_file, "ssl key file")) {
      return 1;
    }
    if (!trim_and_check_file_exists(mapd_parameters.ssl_trust_ca_file, "ssl ca file")) {
      return 1;
    }

    if (vm.count("help")) {
      std::cerr << "Usage: omnisci_server <data directory path> [-p <port number>] "
                   "[--http-port <http port number>] [--flush-log] [--version|-v]"
                << std::endl
                << std::endl;
      std::cout << help_desc << std::endl;
      return 0;
    }
    if (vm.count("dev-options")) {
      std::cout << "Usage: omnisci_server <data directory path> [-p <port number>] "
                   "[--http-port <http port number>] [--flush-log] [--version|-v]"
                << std::endl
                << std::endl;
      std::cout << developer_desc << std::endl;
      return 0;
    }
    if (vm.count("version")) {
      std::cout << "OmniSci Version: " << MAPD_RELEASE << std::endl;
      return 0;
    }

    g_enable_watchdog = enable_watchdog;
    g_enable_dynamic_watchdog = enable_dynamic_watchdog;
    g_dynamic_watchdog_time_limit = dynamic_watchdog_time_limit;
  } catch (po::error& e) {
    std::cerr << "Usage Error: " << e.what() << std::endl;
    return 1;
  }

  if (g_hll_precision_bits < 1 || g_hll_precision_bits > 16) {
    std::cerr << "hll-precision-bits must be between 1 and 16." << std::endl;
    return 1;
  }

  if (!g_from_table_reordering) {
    LOG(INFO) << " From clause table reordering is disabled";
  }

  if (g_enable_filter_push_down) {
    LOG(INFO) << " Filter push down for JOIN is enabled";
  }

  if (vm.count("udf")) {
    boost::algorithm::trim_if(udf_file_name, boost::is_any_of("\"'"));

    if (!boost::filesystem::exists(udf_file_name)) {
      LOG(ERROR) << " User defined function file " << udf_file_name << " does not exist.";
      return 1;
    }

    LOG(INFO) << " User provided extension functions loaded from " << udf_file_name;
  }

  if (vm.count("udf-compiler-path")) {
    boost::algorithm::trim_if(udf_compiler_path, boost::is_any_of("\"'"));
  }

  if (enable_runtime_udf) {
    LOG(INFO) << " Runtime user defined extension functions enabled globally.";
  }

  boost::algorithm::trim_if(mapd_parameters.ha_brokers, boost::is_any_of("\"'"));
  boost::algorithm::trim_if(mapd_parameters.ha_group_id, boost::is_any_of("\"'"));
  boost::algorithm::trim_if(mapd_parameters.ha_shared_data, boost::is_any_of("\"'"));
  boost::algorithm::trim_if(mapd_parameters.ha_unique_server_id, boost::is_any_of("\"'"));

  if (!mapd_parameters.ha_group_id.empty()) {
    LOG(INFO) << " HA group id " << mapd_parameters.ha_group_id;
    if (mapd_parameters.ha_unique_server_id.empty()) {
      LOG(ERROR) << "Starting server in HA mode --ha-unique-server-id must be set ";
      return 5;
    } else {
      LOG(INFO) << " HA unique server id " << mapd_parameters.ha_unique_server_id;
    }
    if (mapd_parameters.ha_brokers.empty()) {
      LOG(ERROR) << "Starting server in HA mode --ha-brokers must be set ";
      return 6;
    } else {
      LOG(INFO) << " HA brokers " << mapd_parameters.ha_brokers;
    }
    if (mapd_parameters.ha_shared_data.empty()) {
      LOG(ERROR) << "Starting server in HA mode --ha-shared-data must be set ";
      return 7;
    } else {
      LOG(INFO) << " HA shared data is " << mapd_parameters.ha_shared_data;
    }
  }
  LOG(INFO) << " cuda block size " << mapd_parameters.cuda_block_size;
  LOG(INFO) << " cuda grid size  " << mapd_parameters.cuda_grid_size;
  LOG(INFO) << " calcite JVM max memory  " << mapd_parameters.calcite_max_mem;
  LOG(INFO) << " OmniSci Server Port  " << mapd_parameters.omnisci_server_port;
  LOG(INFO) << " OmniSci Calcite Port  " << mapd_parameters.calcite_port;
  LOG(INFO) << " Enable Calcite view optimize "
            << mapd_parameters.enable_calcite_view_optimize;

  LOG(INFO) << " Allow Local Auth Fallback: "
            << (authMetadata.allowLocalAuthFallback ? "enabled" : "disabled");

  boost::algorithm::trim_if(authMetadata.distinguishedName, boost::is_any_of("\"'"));
  boost::algorithm::trim_if(authMetadata.uri, boost::is_any_of("\"'"));
  boost::algorithm::trim_if(authMetadata.ldapQueryUrl, boost::is_any_of("\"'"));
  boost::algorithm::trim_if(authMetadata.ldapRoleRegex, boost::is_any_of("\"'"));
  boost::algorithm::trim_if(authMetadata.ldapSuperUserRole, boost::is_any_of("\"'"));
  boost::algorithm::trim_if(authMetadata.restToken, boost::is_any_of("\"'"));
  boost::algorithm::trim_if(authMetadata.restUrl, boost::is_any_of("\"'"));

  return boost::none;
}

void heartbeat() {
  // Block all signals for this heartbeat thread, only.
  sigset_t set;
  sigfillset(&set);
  int result = pthread_sigmask(SIG_BLOCK, &set, NULL);
  if (result != 0) {
    throw std::runtime_error("heartbeat() thread startup failed");
  }

  // Sleep until omnisci_signal_handler or anything clears the g_running flag.
  VLOG(1) << "heartbeat thread starting";
  while (::g_running) {
    using namespace std::chrono;
    std::this_thread::sleep_for(1s);
  }
  VLOG(1) << "heartbeat thread exiting";

  // Get the signal number if there was a signal.
  int signum = g_saw_signal;
  if (signum >= 1 && signum != SIGTERM) {
    LOG(INFO) << "Interrupt signal (" << signum << ") received.";
  }

  // if dumping core, try to do some quick stuff
  if (signum == SIGQUIT || signum == SIGABRT || signum == SIGSEGV || signum == SIGFPE) {
    if (g_mapd_handler) {
      std::call_once(g_shutdown_once_flag,
                     []() { g_mapd_handler->emergency_shutdown(); });
    }
    logger::shutdown();
    return;
    // core dump should begin soon after this, see omnisci_signal_handler()
  }

  // trigger an orderly shutdown by telling Thrift to stop serving
  {
    mapd_shared_lock<mapd_shared_mutex> read_lock(g_thrift_mutex);
    auto httpserv = g_thrift_http_server;
    if (httpserv) {
      httpserv->stop();
    }
    auto bufserv = g_thrift_buf_server;
    if (bufserv) {
      bufserv->stop();
    }
    // main() should return soon after this
  }
}

int startMapdServer(MapDProgramOptions& prog_config_opts, bool start_http_server = true) {
  // try to enforce an orderly shutdown even after a signal
  register_signal_handlers();

  // register shutdown procedures for when a normal shutdown happens
  // be aware that atexit() functions run in reverse order
  atexit(&logger::shutdown);
  atexit(&shutdown_handler);

#ifdef HAVE_AWS_S3
  // hold a s3 archive here to survive from a segfault that happens on centos
  // when s3 transactions and others openssl-ed sessions are interleaved...
  auto s3_survivor = std::make_unique<S3Archive>("s3://omnisci/s3_survivor.txt", true);
#endif

  // start background thread to clean up _DELETE_ME files
  const unsigned int wait_interval =
      3;  // wait time in secs after looking for deleted file before looking again
  std::thread file_delete_thread(file_delete,
                                 std::ref(g_running),
                                 wait_interval,
                                 prog_config_opts.base_path + "/mapd_data");
  std::thread heartbeat_thread(heartbeat);

  if (!g_enable_thrift_logs) {
    apache::thrift::GlobalOutput.setOutputFunction([](const char* msg) {});
  }

  if (g_enable_experimental_string_functions) {
    // Use the locale setting of the server by default. The generate parameter can be
    // updated appropriately if a locale override option is ever supported.
    boost::locale::generator generator;
    std::locale::global(generator.generate(""));
  }

  try {
    g_mapd_handler =
        mapd::make_shared<MapDHandler>(prog_config_opts.db_leaves,
                                       prog_config_opts.string_leaves,
                                       prog_config_opts.base_path,
                                       prog_config_opts.cpu_only,
                                       prog_config_opts.allow_multifrag,
                                       prog_config_opts.jit_debug,
                                       prog_config_opts.intel_jit_profile,
                                       prog_config_opts.read_only,
                                       prog_config_opts.allow_loop_joins,
                                       prog_config_opts.enable_rendering,
                                       prog_config_opts.enable_auto_clear_render_mem,
                                       prog_config_opts.render_oom_retry_threshold,
                                       prog_config_opts.render_mem_bytes,
                                       prog_config_opts.num_gpus,
                                       prog_config_opts.start_gpu,
                                       prog_config_opts.reserved_gpu_mem,
                                       prog_config_opts.num_reader_threads,
                                       prog_config_opts.authMetadata,
                                       prog_config_opts.mapd_parameters,
                                       prog_config_opts.enable_legacy_syntax,
                                       prog_config_opts.idle_session_duration,
                                       prog_config_opts.max_session_duration,
                                       prog_config_opts.enable_runtime_udf,
                                       prog_config_opts.udf_file_name,
                                       prog_config_opts.udf_compiler_path);
  } catch (const std::exception& e) {
    LOG(FATAL) << "Failed to initialize service handler: " << e.what();
  }

  mapd::shared_ptr<TServerSocket> serverSocket;
  mapd::shared_ptr<TServerSocket> httpServerSocket;
  if (!prog_config_opts.mapd_parameters.ssl_cert_file.empty() &&
      !prog_config_opts.mapd_parameters.ssl_key_file.empty()) {
    mapd::shared_ptr<TSSLSocketFactory> sslSocketFactory;
    sslSocketFactory =
        mapd::shared_ptr<TSSLSocketFactory>(new TSSLSocketFactory(SSLProtocol::SSLTLS));
    sslSocketFactory->loadCertificate(
        prog_config_opts.mapd_parameters.ssl_cert_file.c_str());
    sslSocketFactory->loadPrivateKey(
        prog_config_opts.mapd_parameters.ssl_key_file.c_str());
    if (prog_config_opts.mapd_parameters.ssl_transport_client_auth) {
      sslSocketFactory->authenticate(true);
    } else {
      sslSocketFactory->authenticate(false);
    }
    sslSocketFactory->ciphers("ALL:!ADH:!LOW:!EXP:!MD5:@STRENGTH");
    serverSocket = mapd::shared_ptr<TServerSocket>(new TSSLServerSocket(
        prog_config_opts.mapd_parameters.omnisci_server_port, sslSocketFactory));
    httpServerSocket = mapd::shared_ptr<TServerSocket>(
        new TSSLServerSocket(prog_config_opts.http_port, sslSocketFactory));
    LOG(INFO) << " OmniSci server using encrypted connection. Cert file ["
              << prog_config_opts.mapd_parameters.ssl_cert_file << "], key file ["
              << prog_config_opts.mapd_parameters.ssl_key_file << "]";
  } else {
    LOG(INFO) << " OmniSci server using unencrypted connection";
    serverSocket = mapd::shared_ptr<TServerSocket>(
        new TServerSocket(prog_config_opts.mapd_parameters.omnisci_server_port));
    httpServerSocket =
        mapd::shared_ptr<TServerSocket>(new TServerSocket(prog_config_opts.http_port));
  }

  ScopeGuard pointer_to_thrift_guard = [] {
    mapd_lock_guard<mapd_shared_mutex> write_lock(g_thrift_mutex);
    g_thrift_buf_server = g_thrift_http_server = nullptr;
  };

  if (prog_config_opts.mapd_parameters.ha_group_id.empty()) {
    mapd::shared_ptr<TProcessor> processor(new MapDTrackingProcessor(g_mapd_handler));
    mapd::shared_ptr<TTransportFactory> bufTransportFactory(
        new TBufferedTransportFactory());
    mapd::shared_ptr<TProtocolFactory> bufProtocolFactory(new TBinaryProtocolFactory());

    mapd::shared_ptr<TServerTransport> bufServerTransport(serverSocket);
    TThreadedServer bufServer(
        processor, bufServerTransport, bufTransportFactory, bufProtocolFactory);
    {
      mapd_lock_guard<mapd_shared_mutex> write_lock(g_thrift_mutex);
      g_thrift_buf_server = &bufServer;
    }

    std::thread bufThread(start_server,
                          std::ref(bufServer),
                          prog_config_opts.mapd_parameters.omnisci_server_port);

    // TEMPORARY
    auto warmup_queries = [&prog_config_opts]() {
      // run warm up queries if any exists
      run_warmup_queries(
          g_mapd_handler, prog_config_opts.base_path, prog_config_opts.db_query_file);
      if (prog_config_opts.exit_after_warmup) {
        g_running = false;
      }
    };

    mapd::shared_ptr<TServerTransport> httpServerTransport(httpServerSocket);
    mapd::shared_ptr<TTransportFactory> httpTransportFactory(
        new THttpServerTransportFactory());
    mapd::shared_ptr<TProtocolFactory> httpProtocolFactory(new TJSONProtocolFactory());
    TThreadedServer httpServer(
        processor, httpServerTransport, httpTransportFactory, httpProtocolFactory);
    if (start_http_server) {
      {
        mapd_lock_guard<mapd_shared_mutex> write_lock(g_thrift_mutex);
        g_thrift_http_server = &httpServer;
      }
      std::thread httpThread(
          start_server, std::ref(httpServer), prog_config_opts.http_port);

      warmup_queries();

      bufThread.join();
      httpThread.join();
    } else {
      warmup_queries();
      bufThread.join();
    }
  } else {  // running ha server
    LOG(FATAL) << "No High Availability module available, please contact OmniSci support";
  }

  g_running = false;
  file_delete_thread.join();
  heartbeat_thread.join();
  ForeignStorageInterface::destroy();

  int signum = g_saw_signal;
  if (signum <= 0 || signum == SIGTERM) {
    return 0;
  } else {
    return signum;
  }
}

const std::string MapDProgramOptions::nodeIds_token = {"node_id"};

int main(int argc, char** argv) {
  bool has_clust_topo = false;

  MapDProgramOptions prog_config_opts(argv[0], has_clust_topo);

  try {
    if (auto return_code = prog_config_opts.parse_command_line(argc, argv)) {
      return *return_code;
    }

    if (!has_clust_topo) {
      prog_config_opts.validate_base_path();
      prog_config_opts.init_logging();
      prog_config_opts.validate();
      return (startMapdServer(prog_config_opts));
    }
  } catch (std::runtime_error& e) {
    std::cerr << "Can't start: " << e.what() << std::endl;
    return 1;
  } catch (boost::program_options::error& e) {
    std::cerr << "Usage Error: " << e.what() << std::endl;
    return 1;
  }
}<|MERGE_RESOLUTION|>--- conflicted
+++ resolved
@@ -81,11 +81,8 @@
 extern bool g_enable_experimental_string_functions;
 extern bool g_enable_table_functions;
 extern bool g_enable_fsi;
-<<<<<<< HEAD
 extern bool g_enable_lazy_fetch;
-=======
 extern bool g_enable_interop;
->>>>>>> b6c89c37
 
 bool g_enable_thrift_logs{false};
 
@@ -776,19 +773,15 @@
       po::value<std::string>(&udf_file_name),
       "Load user defined extension functions from this file at startup. The file is "
       "expected to be a C/C++ file with extension .cpp.");
-<<<<<<< HEAD
   developer_desc.add_options()("enable-lazy-fetch",
                                po::value<bool>(&g_enable_lazy_fetch)
                                    ->default_value(g_enable_lazy_fetch)
                                    ->implicit_value(true),
                                "Enable lazy fetch columns in ResultSets");
-=======
-
   developer_desc.add_options()(
       "udf-compiler-path",
       po::value<std::string>(&udf_compiler_path),
       "Provide absolute path to clang++ used in udf compilation.");
->>>>>>> b6c89c37
 }
 
 namespace {
