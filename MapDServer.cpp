/*
 * Copyright 2018 OmniSci, Inc.
 *
 * Licensed under the Apache License, Version 2.0 (the "License");
 * you may not use this file except in compliance with the License.
 * You may obtain a copy of the License at
 *
 *     http://www.apache.org/licenses/LICENSE-2.0
 *
 * Unless required by applicable law or agreed to in writing, software
 * distributed under the License is distributed on an "AS IS" BASIS,
 * WITHOUT WARRANTIES OR CONDITIONS OF ANY KIND, either express or implied.
 * See the License for the specific language governing permissions and
 * limitations under the License.
 */

#include "MapDServer.h"
#include "DataMgr/ForeignStorage/ForeignStorageInterface.h"
#include "ThriftHandler/MapDHandler.h"

#ifdef HAVE_THRIFT_THREADFACTORY
#include <thrift/concurrency/ThreadFactory.h>
#else
#include <thrift/concurrency/PlatformThreadFactory.h>
#endif

#include <thrift/concurrency/ThreadManager.h>
#include <thrift/protocol/TBinaryProtocol.h>
#include <thrift/protocol/TJSONProtocol.h>
#include <thrift/server/TThreadedServer.h>
#include <thrift/transport/TBufferTransports.h>
#include <thrift/transport/THttpServer.h>
#include <thrift/transport/TSSLServerSocket.h>
#include <thrift/transport/TSSLSocket.h>
#include <thrift/transport/TServerSocket.h>

#include "MapDRelease.h"

#include "Archive/S3Archive.h"
#include "Shared/Logger.h"
#include "Shared/MapDParameters.h"
#include "Shared/file_delete.h"
#include "Shared/mapd_shared_mutex.h"
#include "Shared/mapd_shared_ptr.h"
#include "Shared/scope.h"

#include <boost/algorithm/string.hpp>
#include <boost/algorithm/string/trim.hpp>
#include <boost/filesystem.hpp>
#include <boost/locale/generator.hpp>
#include <boost/make_shared.hpp>
#include <boost/program_options.hpp>

#include <csignal>
#include <sstream>
#include <thread>
#include <vector>
#include "MapDRelease.h"
#include "Shared/Asio.h"
#include "Shared/Compressor.h"
#include "Shared/MapDParameters.h"
#include "Shared/file_delete.h"
#include "Shared/mapd_shared_ptr.h"
#include "Shared/scope.h"

using namespace ::apache::thrift;
using namespace ::apache::thrift::concurrency;
using namespace ::apache::thrift::protocol;
using namespace ::apache::thrift::server;
using namespace ::apache::thrift::transport;

unsigned connect_timeout{20000};
unsigned recv_timeout{300000};
unsigned send_timeout{300000};

extern bool g_cache_string_hash;
extern size_t g_leaf_count;
extern bool g_skip_intermediate_count;
extern bool g_enable_bump_allocator;
extern size_t g_max_memory_allocation_size;
extern size_t g_min_memory_allocation_size;
extern bool g_enable_experimental_string_functions;
extern bool g_enable_table_functions;
extern bool g_enable_fsi;
extern bool g_enable_interop;

bool g_enable_thrift_logs{false};

std::atomic<int> g_saw_signal{-1};
std::atomic<const char*> g_simple_error_message{nullptr};

mapd_shared_mutex g_thrift_mutex;
TThreadedServer* g_thrift_http_server{nullptr};
TThreadedServer* g_thrift_buf_server{nullptr};

mapd::shared_ptr<MapDHandler> g_warmup_handler =
    0;  // global "g_warmup_handler" needed to avoid circular dependency
        // between "MapDHandler" & function "run_warmup_queries"
mapd::shared_ptr<MapDHandler> g_mapd_handler = 0;
std::once_flag g_shutdown_once_flag;

void shutdown_handler() {
  if (g_mapd_handler) {
    std::call_once(g_shutdown_once_flag, []() { g_mapd_handler->shutdown(); });
  }
}

// Signal handler to set a global flag telling the server to exit.
// Do not call other functions inside this (or any) signal handler
// unless you really know what you are doing. See also:
//   man 7 signal-safety
//   man 7 signal
//   https://en.wikipedia.org/wiki/Reentrancy_(computing)
void omnisci_signal_handler(const boost::system::error_code& error, int signum) {
  if (error) {  // NOTE: the docs don't say if Boost will ever do this
    g_simple_error_message = "omnisci_signal_handler: boost error, ignored";
    return;
  }

  // For some reason Boost needs us to register a SIGCHLD handler
  // to make boost::process::system and/or boost::process::child work
  // correctly when a child gets SIGKILLed. Rather than spend too much
  // time figuring out why, simply don't do anything here.
  if (signum == SIGCHLD) {
    return;
  }

  // Record the signal number for logging during shutdown.
  // Only records the first signal if called more than once.
  int expected_signal{-1};
  if (!g_saw_signal.compare_exchange_strong(expected_signal, signum)) {
    return;  // this wasn't the first signal
  }

  // This point should never be reached more than once.

  // Tell heartbeat() to shutdown by unsetting the 'Asio::running' flag.
  // If 'Asio::running' is already false, this has no effect and the
  // shutdown is already in progress.
  Asio::running = false;

  // Handle core dumps specially by pausing inside this signal handler
  // because on some systems, some signals will execute their default
  // action immediately when and if the signal handler returns.
  // We would like to do some emergency cleanup before core dump.
  if (signum == SIGQUIT || signum == SIGABRT || signum == SIGSEGV || signum == SIGFPE) {
    // Wait briefly to give heartbeat() a chance to flush the logs and
    // do any other emergency shutdown tasks.
    sleep(1);

    kill(getpid(), signum);
  }
}

void start_server(TThreadedServer& server, const int port) {
  try {
    server.serve();
  } catch (std::exception& e) {
    LOG(ERROR) << "Exception: " << e.what() << ": port " << port << std::endl;
  }
}

void releaseWarmupSession(TSessionId& sessionId, std::ifstream& query_file) {
  query_file.close();
  if (sessionId != g_warmup_handler->getInvalidSessionId()) {
    g_warmup_handler->disconnect(sessionId);
  }
}

void run_warmup_queries(mapd::shared_ptr<MapDHandler> handler,
                        std::string base_path,
                        std::string query_file_path) {
  // run warmup queries to load cache if requested
  if (query_file_path.empty()) {
    return;
  }
  LOG(INFO) << "Running DB warmup with queries from " << query_file_path;
  try {
    g_warmup_handler = handler;
    std::string db_info;
    std::string user_keyword, user_name, db_name;
    std::ifstream query_file;
    Catalog_Namespace::UserMetadata user;
    Catalog_Namespace::DBMetadata db;
    TSessionId sessionId = g_warmup_handler->getInvalidSessionId();

    ScopeGuard session_guard = [&] { releaseWarmupSession(sessionId, query_file); };
    query_file.open(query_file_path);
    while (std::getline(query_file, db_info)) {
      if (db_info.length() == 0) {
        continue;
      }
      std::istringstream iss(db_info);
      iss >> user_keyword >> user_name >> db_name;
      if (user_keyword.compare(0, 4, "USER") == 0) {
        // connect to DB for given user_name/db_name with super_user_rights (without
        // password), & start session
        g_warmup_handler->super_user_rights_ = true;
        g_warmup_handler->connect(sessionId, user_name, "", db_name);
        g_warmup_handler->super_user_rights_ = false;

        // read and run one query at a time for the DB with the setup connection
        TQueryResult ret;
        std::string single_query;
        while (std::getline(query_file, single_query)) {
          boost::algorithm::trim(single_query);
          if (single_query.length() == 0 || single_query[0] == '-') {
            continue;
          }
          if (single_query[0] == '}') {
            single_query.clear();
            break;
          }
          if (single_query.find(';') == single_query.npos) {
            std::string multiline_query;
            std::getline(query_file, multiline_query, ';');
            single_query += multiline_query;
          }

          try {
            g_warmup_handler->sql_execute(ret, sessionId, single_query, true, "", -1, -1);
          } catch (...) {
            LOG(WARNING) << "Exception while executing '" << single_query
                         << "', ignoring";
          }
          single_query.clear();
        }

        // stop session and disconnect from the DB
        g_warmup_handler->disconnect(sessionId);
        sessionId = g_warmup_handler->getInvalidSessionId();
      } else {
        LOG(WARNING) << "\nSyntax error in the file: " << query_file_path.c_str()
                     << " Missing expected keyword USER. Following line will be ignored: "
                     << db_info.c_str() << std::endl;
      }
      db_info.clear();
    }
  } catch (...) {
    LOG(WARNING) << "Exception while executing warmup queries. "
                 << "Warmup may not be fully completed. Will proceed nevertheless."
                 << std::endl;
  }
}

namespace po = boost::program_options;

class MapDProgramOptions {
 public:
  MapDProgramOptions(char const* argv0, bool dist_v5_ = false)
      : log_options_(argv0), dist_v5_(dist_v5_) {
    fillOptions();
    fillAdvancedOptions();
  }
  int http_port = 6278;
  size_t reserved_gpu_mem = 384 * 1024 * 1024;
  std::string base_path;
  std::string cluster_file = {"cluster.conf"};
  std::string cluster_topology_file = {"cluster_topology.conf"};
  std::string license_path = {""};
  bool cpu_only = false;
  bool verbose_logging = false;
  bool jit_debug = false;
  bool intel_jit_profile = false;
  bool allow_multifrag = true;
  bool read_only = false;
  bool allow_loop_joins = false;
  bool enable_legacy_syntax = true;
  AuthMetadata authMetadata;

  MapDParameters mapd_parameters;
  bool enable_rendering = false;
  bool enable_auto_clear_render_mem = false;
  int render_oom_retry_threshold = 0;  // in milliseconds
  size_t render_mem_bytes = 500000000;
  size_t render_poly_cache_bytes = 300000000;
  size_t max_concurrent_render_sessions = 500;

  bool enable_runtime_udf = false;

  bool enable_watchdog = true;
  bool enable_dynamic_watchdog = false;
  bool enable_runtime_query_interrupt = false;
  unsigned runtime_query_interrupt_frequency = 1000;  // in milliseconds
  unsigned dynamic_watchdog_time_limit = 10000;

  /**
   * Can be used to override the number of gpus detected on the system
   * -1 means do not override
   */
  int num_gpus = -1;
  int start_gpu = 0;
  /**
   * Number of threads used when loading data
   */
  size_t num_reader_threads = 0;
  /**
   * path to file containing warmup queries list
   */
  std::string db_query_file = {""};
  /**
   * exit after warmup
   */
  bool exit_after_warmup = false;
  /**
   * Inactive session tolerance in mins (60 mins)
   */
  int idle_session_duration = kMinsPerHour;
  /**
   * Maximum session life in mins (43,200 mins == 30 Days)
   * (https://pages.nist.gov/800-63-3/sp800-63b.html#aal3reauth)
   */
  int max_session_duration = kMinsPerMonth;
  std::string udf_file_name = {""};
  std::string udf_compiler_path = {""};
  std::vector<std::string> udf_compiler_options;

  void fillOptions();
  void fillAdvancedOptions();

  po::options_description help_desc;
  po::options_description developer_desc;
  logger::LogOptions log_options_;
  po::positional_options_description positional_options;

 public:
  std::vector<LeafHostInfo> db_leaves;
  std::vector<LeafHostInfo> string_leaves;
  po::variables_map vm;
  std::string clusterIds_arg;

  std::string getNodeIds();
  std::vector<std::string> getNodeIdsArray();
  static const std::string nodeIds_token;

  boost::optional<int> parse_command_line(int argc, char const* const* argv);
  void validate();
  void validate_base_path();
  void init_logging();
  const bool dist_v5_;
};

void MapDProgramOptions::init_logging() {
  if (verbose_logging && logger::Severity::DEBUG1 < log_options_.severity_) {
    log_options_.severity_ = logger::Severity::DEBUG1;
  }
  log_options_.set_base_path(base_path);
  logger::init(log_options_);
}

void MapDProgramOptions::fillOptions() {
  help_desc.add_options()("help,h", "Show available options.");
  help_desc.add_options()(
      "allow-cpu-retry",
      po::value<bool>(&g_allow_cpu_retry)
          ->default_value(g_allow_cpu_retry)
          ->implicit_value(true),
      R"(Allow the queries which failed on GPU to retry on CPU, even when watchdog is enabled.)");
  help_desc.add_options()("allow-loop-joins",
                          po::value<bool>(&allow_loop_joins)
                              ->default_value(allow_loop_joins)
                              ->implicit_value(true),
                          "Enable loop joins.");
  help_desc.add_options()("bigint-count",
                          po::value<bool>(&g_bigint_count)
                              ->default_value(g_bigint_count)
                              ->implicit_value(false),
                          "Use 64-bit count.");
  help_desc.add_options()("calcite-max-mem",
                          po::value<size_t>(&mapd_parameters.calcite_max_mem)
                              ->default_value(mapd_parameters.calcite_max_mem),
                          "Max memory available to calcite JVM.");
  if (!dist_v5_) {
    help_desc.add_options()("calcite-port",
                            po::value<int>(&mapd_parameters.calcite_port)
                                ->default_value(mapd_parameters.calcite_port),
                            "Calcite port number.");
  }
  help_desc.add_options()("config",
                          po::value<std::string>(&mapd_parameters.config_file),
                          "Path to server configuration file.");
  help_desc.add_options()("cpu-buffer-mem-bytes",
                          po::value<size_t>(&mapd_parameters.cpu_buffer_mem_bytes)
                              ->default_value(mapd_parameters.cpu_buffer_mem_bytes),
                          "Size of memory reserved for CPU buffers, in bytes.");
  help_desc.add_options()(
      "cpu-only",
      po::value<bool>(&cpu_only)->default_value(cpu_only)->implicit_value(true),
      "Run on CPU only, even if GPUs are available.");
  help_desc.add_options()("cuda-block-size",
                          po::value<size_t>(&mapd_parameters.cuda_block_size)
                              ->default_value(mapd_parameters.cuda_block_size),
                          "Size of block to use on GPU.");
  help_desc.add_options()("cuda-grid-size",
                          po::value<size_t>(&mapd_parameters.cuda_grid_size)
                              ->default_value(mapd_parameters.cuda_grid_size),
                          "Size of grid to use on GPU.");
  if (!dist_v5_) {
    help_desc.add_options()(
        "data",
        po::value<std::string>(&base_path)->required()->default_value("data"),
        "Directory path to OmniSci data storage (catalogs, raw data, log files, etc).");
    positional_options.add("data", 1);
  }
  help_desc.add_options()("db-query-list",
                          po::value<std::string>(&db_query_file),
                          "Path to file containing OmniSci warmup queries.");
  help_desc.add_options()(
      "exit-after-warmup",
      po::value<bool>(&exit_after_warmup)->default_value(false)->implicit_value(true),
      "Exit after OmniSci warmup queries.");
  help_desc.add_options()("dynamic-watchdog-time-limit",
                          po::value<unsigned>(&dynamic_watchdog_time_limit)
                              ->default_value(dynamic_watchdog_time_limit)
                              ->implicit_value(10000),
                          "Dynamic watchdog time limit, in milliseconds.");
  help_desc.add_options()("enable-debug-timer",
                          po::value<bool>(&g_enable_debug_timer)
                              ->default_value(g_enable_debug_timer)
                              ->implicit_value(true),
                          "Enable debug timer logging.");
  help_desc.add_options()("enable-dynamic-watchdog",
                          po::value<bool>(&enable_dynamic_watchdog)
                              ->default_value(enable_dynamic_watchdog)
                              ->implicit_value(true),
                          "Enable dynamic watchdog.");
  help_desc.add_options()("enable-filter-push-down",
                          po::value<bool>(&g_enable_filter_push_down)
                              ->default_value(g_enable_filter_push_down)
                              ->implicit_value(true),
                          "Enable filter push down through joins.");
  help_desc.add_options()("enable-overlaps-hashjoin",
                          po::value<bool>(&g_enable_overlaps_hashjoin)
                              ->default_value(g_enable_overlaps_hashjoin)
                              ->implicit_value(true),
                          "Enable the overlaps hash join framework allowing for range "
                          "join (e.g. spatial overlaps) computation using a hash table.");
  help_desc.add_options()("enable-runtime-query-interrupt",
                          po::value<bool>(&enable_runtime_query_interrupt)
                              ->default_value(enable_runtime_query_interrupt)
                              ->implicit_value(true),
                          "Enable runtime query interrupt.");
  help_desc.add_options()("runtime-query-interrupt-frequency",
                          po::value<unsigned>(&runtime_query_interrupt_frequency)
                              ->default_value(runtime_query_interrupt_frequency)
                              ->implicit_value(1000),
                          "A frequency of checking the request of runtime query "
                          "interrupt from user (in millisecond).");
  if (!dist_v5_) {
    help_desc.add_options()(
        "enable-string-dict-hash-cache",
        po::value<bool>(&g_cache_string_hash)
            ->default_value(g_cache_string_hash)
            ->implicit_value(true),
        "Cache string hash values in the string dictionary server during import.");
  }
  help_desc.add_options()(
      "enable-thrift-logs",
      po::value<bool>(&g_enable_thrift_logs)
          ->default_value(g_enable_thrift_logs)
          ->implicit_value(true),
      "Enable writing messages directly from thrift to stdout/stderr.");
  help_desc.add_options()("enable-watchdog",
                          po::value<bool>(&enable_watchdog)
                              ->default_value(enable_watchdog)
                              ->implicit_value(true),
                          "Enable watchdog.");
  help_desc.add_options()(
      "filter-push-down-low-frac",
      po::value<float>(&g_filter_push_down_low_frac)
          ->default_value(g_filter_push_down_low_frac)
          ->implicit_value(g_filter_push_down_low_frac),
      "Lower threshold for selectivity of filters that are pushed down.");
  help_desc.add_options()(
      "filter-push-down-high-frac",
      po::value<float>(&g_filter_push_down_high_frac)
          ->default_value(g_filter_push_down_high_frac)
          ->implicit_value(g_filter_push_down_high_frac),
      "Higher threshold for selectivity of filters that are pushed down.");
  help_desc.add_options()("filter-push-down-passing-row-ubound",
                          po::value<size_t>(&g_filter_push_down_passing_row_ubound)
                              ->default_value(g_filter_push_down_passing_row_ubound)
                              ->implicit_value(g_filter_push_down_passing_row_ubound),
                          "Upperbound on the number of rows that should pass the filter "
                          "if the selectivity is less than "
                          "the high fraction threshold.");
  help_desc.add_options()("from-table-reordering",
                          po::value<bool>(&g_from_table_reordering)
                              ->default_value(g_from_table_reordering)
                              ->implicit_value(true),
                          "Enable automatic table reordering in FROM clause.");
  help_desc.add_options()("gpu-buffer-mem-bytes",
                          po::value<size_t>(&mapd_parameters.gpu_buffer_mem_bytes)
                              ->default_value(mapd_parameters.gpu_buffer_mem_bytes),
                          "Size of memory reserved for GPU buffers, in bytes, per GPU.");
  help_desc.add_options()("gpu-input-mem-limit",
                          po::value<double>(&mapd_parameters.gpu_input_mem_limit)
                              ->default_value(mapd_parameters.gpu_input_mem_limit),
                          "Force query to CPU when input data memory usage exceeds this "
                          "percentage of available GPU memory.");
  help_desc.add_options()(
      "hll-precision-bits",
      po::value<int>(&g_hll_precision_bits)
          ->default_value(g_hll_precision_bits)
          ->implicit_value(g_hll_precision_bits),
      "Number of bits used from the hash value used to specify the bucket number.");
  if (!dist_v5_) {
    help_desc.add_options()("http-port",
                            po::value<int>(&http_port)->default_value(http_port),
                            "HTTP port number.");
  }
  help_desc.add_options()(
      "idle-session-duration",
      po::value<int>(&idle_session_duration)->default_value(idle_session_duration),
      "Maximum duration of idle session.");
  help_desc.add_options()("inner-join-fragment-skipping",
                          po::value<bool>(&g_inner_join_fragment_skipping)
                              ->default_value(g_inner_join_fragment_skipping)
                              ->implicit_value(true),
                          "Enable/disable inner join fragment skipping. This feature is "
                          "considered stable and is enabled by default. This "
                          "parameter will be removed in a future release.");
  help_desc.add_options()(
      "max-session-duration",
      po::value<int>(&max_session_duration)->default_value(max_session_duration),
      "Maximum duration of active session.");
  help_desc.add_options()(
      "null-div-by-zero",
      po::value<bool>(&g_null_div_by_zero)
          ->default_value(g_null_div_by_zero)
          ->implicit_value(true),
      "Return null on division by zero instead of throwing an exception.");
  help_desc.add_options()(
      "num-reader-threads",
      po::value<size_t>(&num_reader_threads)->default_value(num_reader_threads),
      "Number of reader threads to use.");
  help_desc.add_options()(
      "overlaps-max-table-size-bytes",
      po::value<size_t>(&g_overlaps_max_table_size_bytes)
          ->default_value(g_overlaps_max_table_size_bytes),
      "The maximum size in bytes of the hash table for an overlaps hash join.");
  if (!dist_v5_) {
    help_desc.add_options()("port,p",
                            po::value<int>(&mapd_parameters.omnisci_server_port)
                                ->default_value(mapd_parameters.omnisci_server_port),
                            "TCP Port number.");
  }
  help_desc.add_options()("num-gpus",
                          po::value<int>(&num_gpus)->default_value(num_gpus),
                          "Number of gpus to use.");
  help_desc.add_options()(
      "read-only",
      po::value<bool>(&read_only)->default_value(read_only)->implicit_value(true),
      "Enable read-only mode.");
  help_desc.add_options()(
      "res-gpu-mem",
      po::value<size_t>(&reserved_gpu_mem)->default_value(reserved_gpu_mem),
      "Reduces GPU memory available to the OmniSci allocator by this amount. Used for "
      "compiled code cache and ancillary GPU functions and other processes that may also "
      "be using the GPU concurrent with OmniSciDB.");
  help_desc.add_options()("start-gpu",
                          po::value<int>(&start_gpu)->default_value(start_gpu),
                          "First gpu to use.");
  help_desc.add_options()("trivial-loop-join-threshold",
                          po::value<unsigned>(&g_trivial_loop_join_threshold)
                              ->default_value(g_trivial_loop_join_threshold)
                              ->implicit_value(1000),
                          "The maximum number of rows in the inner table of a loop join "
                          "considered to be trivially small.");
  help_desc.add_options()("verbose",
                          po::value<bool>(&verbose_logging)
                              ->default_value(verbose_logging)
                              ->implicit_value(true),
                          "Write additional debug log messages to server logs.");
  help_desc.add_options()(
      "enable-runtime-udf",
      po::value<bool>(&enable_runtime_udf)
          ->default_value(enable_runtime_udf)
          ->implicit_value(true),
      "Enable runtime UDF registration by passing signatures and corresponding LLVM IR "
      "to the `register_runtime_udf` endpoint. For use with the Python Remote Backend "
      "Compiler server, packaged separately.");
  help_desc.add_options()("version,v", "Print Version Number.");
  help_desc.add_options()("enable-experimental-string-functions",
                          po::value<bool>(&g_enable_experimental_string_functions)
                              ->default_value(g_enable_experimental_string_functions)
                              ->implicit_value(true),
                          "Enable experimental string functions.");
#ifdef ENABLE_FSI
  help_desc.add_options()(
      "enable-fsi",
      po::value<bool>(&g_enable_fsi)->default_value(g_enable_fsi)->implicit_value(true),
      "Enable foreign storage interface.");
#endif  // ENABLE_FSI
  help_desc.add_options()(
      "enable-interoperability",
      po::value<bool>(&g_enable_interop)
          ->default_value(g_enable_interop)
          ->implicit_value(true),
      "Enable offloading of query portions to an external execution engine.");
  help_desc.add_options()(
      "calcite-service-timeout",
      po::value<size_t>(&mapd_parameters.calcite_timeout)
          ->default_value(mapd_parameters.calcite_timeout),
      "Calcite server timeout (milliseconds). Increase this on systems with frequent "
      "schema changes or when running large numbers of parallel queries.");
  help_desc.add_options()(
      "stringdict-parallelizm",
      po::value<bool>(&g_enable_stringdict_parallel)
          ->default_value(g_enable_stringdict_parallel)
          ->implicit_value(false),
      "Allow StringDictionary to parallelize loads using multiple threads");
  help_desc.add(log_options_.get_options());
}

void MapDProgramOptions::fillAdvancedOptions() {
  developer_desc.add_options()("dev-options", "Print internal developer options.");
  developer_desc.add_options()(
      "enable-calcite-view-optimize",
      po::value<bool>(&mapd_parameters.enable_calcite_view_optimize)
          ->default_value(mapd_parameters.enable_calcite_view_optimize)
          ->implicit_value(true),
      "Enable additional calcite (query plan) optimizations when a view is part of the "
      "query.");
  developer_desc.add_options()(
      "enable-columnar-output",
      po::value<bool>(&g_enable_columnar_output)
          ->default_value(g_enable_columnar_output)
          ->implicit_value(true),
      "Enable columnar output for intermediate/final query steps.");
  developer_desc.add_options()("enable-legacy-syntax",
                               po::value<bool>(&enable_legacy_syntax)
                                   ->default_value(enable_legacy_syntax)
                                   ->implicit_value(true),
                               "Enable legacy syntax.");
  developer_desc.add_options()(
      "enable-multifrag",
      po::value<bool>(&allow_multifrag)
          ->default_value(allow_multifrag)
          ->implicit_value(true),
      "Enable execution over multiple fragments in a single round-trip to GPU.");
  developer_desc.add_options()(
      "enable-shared-mem-group-by",
      po::value<bool>(&g_enable_smem_group_by)
          ->default_value(g_enable_smem_group_by)
          ->implicit_value(true),
      "Enable using GPU shared memory for some GROUP BY queries.");
  developer_desc.add_options()("enable-direct-columnarization",
                               po::value<bool>(&g_enable_direct_columnarization)
                                   ->default_value(g_enable_direct_columnarization)
                                   ->implicit_value(true),
                               "Enables/disables a more optimized columnarization method "
                               "for intermediate steps in multi-step queries.");
  developer_desc.add_options()("enable-window-functions",
                               po::value<bool>(&g_enable_window_functions)
                                   ->default_value(g_enable_window_functions)
                                   ->implicit_value(true),
                               "Enable experimental window function support.");
  developer_desc.add_options()("enable-table-functions",
                               po::value<bool>(&g_enable_table_functions)
                                   ->default_value(g_enable_table_functions)
                                   ->implicit_value(true),
                               "Enable experimental table functions support.");
  developer_desc.add_options()(
      "jit-debug-ir",
      po::value<bool>(&jit_debug)->default_value(jit_debug)->implicit_value(true),
      "Enable runtime debugger support for the JIT. Note that this flag is "
      "incompatible "
      "with the `ENABLE_JIT_DEBUG` build flag. The generated code can be found at "
      "`/tmp/mapdquery`.");
  developer_desc.add_options()(
      "intel-jit-profile",
      po::value<bool>(&intel_jit_profile)
          ->default_value(intel_jit_profile)
          ->implicit_value(true),
      "Enable runtime support for the JIT code profiling using Intel VTune.");
  developer_desc.add_options()(
      "skip-intermediate-count",
      po::value<bool>(&g_skip_intermediate_count)
          ->default_value(g_skip_intermediate_count)
          ->implicit_value(true),
      "Skip pre-flight counts for intermediate projections with no filters.");
  developer_desc.add_options()(
      "strip-join-covered-quals",
      po::value<bool>(&g_strip_join_covered_quals)
          ->default_value(g_strip_join_covered_quals)
          ->implicit_value(true),
      "Remove quals from the filtered count if they are covered by a "
      "join condition (currently only ST_Contains).");
  developer_desc.add_options()(
      "max-output-projection-allocation-bytes",
      po::value<size_t>(&g_max_memory_allocation_size)
          ->default_value(g_max_memory_allocation_size),
      "Maximum allocation size for a fixed output buffer allocation for projection "
      "queries with no pre-flight count. Default is the maximum slab size (sizes "
      "greater "
      "than the maximum slab size have no affect). Requires bump allocator.");
  developer_desc.add_options()(
      "min-output-projection-allocation-bytes",
      po::value<size_t>(&g_min_memory_allocation_size)
          ->default_value(g_min_memory_allocation_size),
      "Minimum allocation size for a fixed output buffer allocation for projection "
      "queries with no pre-flight count. If an allocation of this size cannot be "
      "obtained, the query will be retried with different execution parameters and/or "
      "on "
      "CPU (if allow-cpu-retry is enabled). Requires bump allocator.");
  developer_desc.add_options()("enable-bump-allocator",
                               po::value<bool>(&g_enable_bump_allocator)
                                   ->default_value(g_enable_bump_allocator)
                                   ->implicit_value(true),
                               "Enable the bump allocator for projection queries on "
                               "GPU. The bump allocator will "
                               "allocate a fixed size buffer for each query, track the "
                               "number of rows passing the "
                               "kernel during query execution, and copy back only the "
                               "rows that passed the kernel "
                               "to CPU after execution. When disabled, pre-flight "
                               "count queries are used to size "
                               "the output buffer for projection queries.");

  developer_desc.add_options()("ssl-cert",
                               po::value<std::string>(&mapd_parameters.ssl_cert_file)
                                   ->default_value(std::string("")),
                               "SSL Validated public certficate.");

  developer_desc.add_options()(
      "pki-db-client-auth",
      po::value<bool>(&authMetadata.pki_db_client_auth)->default_value(false),
      "Use client PKI authentication to the database.");

  developer_desc.add_options()(
      "ssl-transport-client-auth",
      po::value<bool>(&mapd_parameters.ssl_transport_client_auth)->default_value(false),
      "SSL Use client PKI authentication at the transport layer.");

  developer_desc.add_options()("ssl-private-key",
                               po::value<std::string>(&mapd_parameters.ssl_key_file)
                                   ->default_value(std::string("")),
                               "SSL private key file.");
  // Note ssl_trust_store is passed through to Calcite via mapd_parameters
  // todo(jack): add ensure ssl-trust-store exists if cert and private key in use
  developer_desc.add_options()("ssl-trust-store",
                               po::value<std::string>(&mapd_parameters.ssl_trust_store)
                                   ->default_value(std::string("")),
                               "SSL public CA certifcates (java trust store) to validate "
                               "TLS connections (passed through to the Calcite server).");

  developer_desc.add_options()(
      "ssl-trust-password",
      po::value<std::string>(&mapd_parameters.ssl_trust_password)
          ->default_value(std::string("")),
      "SSL password for java trust store provided via --ssl-trust-store parameter.");

  developer_desc.add_options()(
      "ssl-trust-ca",
      po::value<std::string>(&mapd_parameters.ssl_trust_ca_file)
          ->default_value(std::string("")),
      "SSL public CA certificates to validate TLS connection(as a client).");

  developer_desc.add_options()(
      "ssl-trust-ca-server",
      po::value<std::string>(&authMetadata.ca_file_name)->default_value(std::string("")),
      "SSL public CA certificates to validate TLS connection(as a server).");

  developer_desc.add_options()("ssl-keystore",
                               po::value<std::string>(&mapd_parameters.ssl_keystore)
                                   ->default_value(std::string("")),
                               "SSL server credentials as a java key store (passed "
                               "through to the Calcite server).");

  developer_desc.add_options()(
      "ssl-keystore-password",
      po::value<std::string>(&mapd_parameters.ssl_keystore_password)
          ->default_value(std::string("")),
      "SSL password for java keystore, provide by via --ssl-keystore.");

  developer_desc.add_options()(
      "udf",
      po::value<std::string>(&udf_file_name),
      "Load user defined extension functions from this file at startup. The file is "
      "expected to be a C/C++ file with extension .cpp.");

  developer_desc.add_options()(
      "udf-compiler-path",
      po::value<std::string>(&udf_compiler_path),
      "Provide absolute path to clang++ used in udf compilation.");
<<<<<<< HEAD
  developer_desc.add_options()("enable-multifrag-rs",
                               po::value<bool>(&g_enable_multifrag_rs)
                                   ->default_value(g_enable_multifrag_rs)
                                   ->implicit_value(true),
                               "Enable multifragment intermediate result sets");
=======

  developer_desc.add_options()("udf-compiler-options",
                               po::value<std::vector<std::string>>(&udf_compiler_options),
                               "Specify compiler options to tailor udf compilation.");
>>>>>>> dda8f3c7
}

namespace {

std::stringstream sanitize_config_file(std::ifstream& in) {
  // Strip the web section out of the config file so boost can validate program options
  std::stringstream ss;
  std::string line;
  while (std::getline(in, line)) {
    ss << line << "\n";
    if (line == "[web]") {
      break;
    }
  }
  return ss;
}

bool trim_and_check_file_exists(std::string& filename, const std::string desc) {
  if (!filename.empty()) {
    boost::algorithm::trim_if(filename, boost::is_any_of("\"'"));
    if (!boost::filesystem::exists(filename)) {
      std::cerr << desc << " " << filename << " does not exist." << std::endl;
      return false;
    }
  }
  return true;
}

}  // namespace

void MapDProgramOptions::validate_base_path() {
  boost::algorithm::trim_if(base_path, boost::is_any_of("\"'"));
  if (!boost::filesystem::exists(base_path)) {
    throw std::runtime_error("OmniSci base directory does not exist at " + base_path);
  }
}

void MapDProgramOptions::validate() {
  boost::algorithm::trim_if(base_path, boost::is_any_of("\"'"));
  const auto data_path = boost::filesystem::path(base_path) / "mapd_data";
  if (!boost::filesystem::exists(data_path)) {
    throw std::runtime_error("OmniSci data directory does not exist at '" + base_path +
                             "'");
  }

  {
    const auto lock_file = boost::filesystem::path(base_path) / "omnisci_server_pid.lck";
    auto pid = std::to_string(getpid());

    int pid_fd = open(lock_file.c_str(), O_RDWR | O_CREAT, 0644);
    if (pid_fd == -1) {
      auto err = std::string("Failed to open PID file ") + lock_file.c_str() + ". " +
                 strerror(errno) + ".";
      throw std::runtime_error(err);
    }
    if (lockf(pid_fd, F_TLOCK, 0) == -1) {
      close(pid_fd);
      auto err = std::string("Another OmniSci Server is using data directory ") +
                 base_path + ".";
      throw std::runtime_error(err);
    }
    if (ftruncate(pid_fd, 0) == -1) {
      close(pid_fd);
      auto err = std::string("Failed to truncate PID file ") + lock_file.c_str() + ". " +
                 strerror(errno) + ".";
      throw std::runtime_error(err);
    }
    if (write(pid_fd, pid.c_str(), pid.length()) == -1) {
      close(pid_fd);
      auto err = std::string("Failed to write PID file ") + lock_file.c_str() + ". " +
                 strerror(errno) + ".";
      throw std::runtime_error(err);
    }
  }
  boost::algorithm::trim_if(db_query_file, boost::is_any_of("\"'"));
  if (db_query_file.length() > 0 && !boost::filesystem::exists(db_query_file)) {
    throw std::runtime_error("File containing DB queries " + db_query_file +
                             " does not exist.");
  }
  const auto db_file =
      boost::filesystem::path(base_path) / "mapd_catalogs" / OMNISCI_SYSTEM_CATALOG;
  if (!boost::filesystem::exists(db_file)) {
    {  // check old system catalog existsense
      const auto db_file = boost::filesystem::path(base_path) / "mapd_catalogs/mapd";
      if (!boost::filesystem::exists(db_file)) {
        throw std::runtime_error("OmniSci system catalog " + OMNISCI_SYSTEM_CATALOG +
                                 " does not exist.");
      }
    }
  }

  // add all parameters to be displayed on startup
  LOG(INFO) << "OmniSci started with data directory at '" << base_path << "'";
  LOG(INFO) << " Watchdog is set to " << enable_watchdog;
  LOG(INFO) << " Dynamic Watchdog is set to " << enable_dynamic_watchdog;
  if (enable_dynamic_watchdog) {
    LOG(INFO) << " Dynamic Watchdog timeout is set to " << dynamic_watchdog_time_limit;
  }
  LOG(INFO) << " Runtime query interrupt is set to " << enable_runtime_query_interrupt;
  if (enable_runtime_query_interrupt) {
    LOG(INFO) << " A frequency of checking runtime query interrupt request is set to "
              << runtime_query_interrupt_frequency << " (in ms.)";
  }

  LOG(INFO) << " Debug Timer is set to " << g_enable_debug_timer;

  LOG(INFO) << " Maximum Idle session duration " << idle_session_duration;

  LOG(INFO) << " Maximum active session duration " << max_session_duration;
}

boost::optional<int> MapDProgramOptions::parse_command_line(int argc,
                                                            char const* const* argv) {
  po::options_description all_desc("All options");
  all_desc.add(help_desc).add(developer_desc);

  try {
    po::store(po::command_line_parser(argc, argv)
                  .options(all_desc)
                  .positional(positional_options)
                  .run(),
              vm);
    po::notify(vm);

    if (vm.count("config")) {
      std::ifstream settings_file(mapd_parameters.config_file);

      auto sanitized_settings = sanitize_config_file(settings_file);

      po::store(po::parse_config_file(sanitized_settings, all_desc, false), vm);
      po::notify(vm);
      settings_file.close();
    }

    if (!trim_and_check_file_exists(mapd_parameters.ssl_cert_file, "ssl cert file")) {
      return 1;
    }
    if (!trim_and_check_file_exists(authMetadata.ca_file_name, "ca file name")) {
      return 1;
    }
    if (!trim_and_check_file_exists(mapd_parameters.ssl_trust_store, "ssl trust store")) {
      return 1;
    }
    if (!trim_and_check_file_exists(mapd_parameters.ssl_keystore, "ssl key store")) {
      return 1;
    }
    if (!trim_and_check_file_exists(mapd_parameters.ssl_key_file, "ssl key file")) {
      return 1;
    }
    if (!trim_and_check_file_exists(mapd_parameters.ssl_trust_ca_file, "ssl ca file")) {
      return 1;
    }

    if (vm.count("help")) {
      std::cerr << "Usage: omnisci_server <data directory path> [-p <port number>] "
                   "[--http-port <http port number>] [--flush-log] [--version|-v]"
                << std::endl
                << std::endl;
      std::cout << help_desc << std::endl;
      return 0;
    }
    if (vm.count("dev-options")) {
      std::cout << "Usage: omnisci_server <data directory path> [-p <port number>] "
                   "[--http-port <http port number>] [--flush-log] [--version|-v]"
                << std::endl
                << std::endl;
      std::cout << developer_desc << std::endl;
      return 0;
    }
    if (vm.count("version")) {
      std::cout << "OmniSci Version: " << MAPD_RELEASE << std::endl;
      return 0;
    }

    g_enable_watchdog = enable_watchdog;
    g_enable_dynamic_watchdog = enable_dynamic_watchdog;
    g_dynamic_watchdog_time_limit = dynamic_watchdog_time_limit;
    g_enable_runtime_query_interrupt = enable_runtime_query_interrupt;
    g_runtime_query_interrupt_frequency = runtime_query_interrupt_frequency;
  } catch (po::error& e) {
    std::cerr << "Usage Error: " << e.what() << std::endl;
    return 1;
  }

  if (g_hll_precision_bits < 1 || g_hll_precision_bits > 16) {
    std::cerr << "hll-precision-bits must be between 1 and 16." << std::endl;
    return 1;
  }

  if (!g_from_table_reordering) {
    LOG(INFO) << " From clause table reordering is disabled";
  }

  if (g_enable_filter_push_down) {
    LOG(INFO) << " Filter push down for JOIN is enabled";
  }

  if (vm.count("udf")) {
    boost::algorithm::trim_if(udf_file_name, boost::is_any_of("\"'"));

    if (!boost::filesystem::exists(udf_file_name)) {
      LOG(ERROR) << " User defined function file " << udf_file_name << " does not exist.";
      return 1;
    }

    LOG(INFO) << " User provided extension functions loaded from " << udf_file_name;
  }

  if (vm.count("udf-compiler-path")) {
    boost::algorithm::trim_if(udf_compiler_path, boost::is_any_of("\"'"));
  }

  auto trim_string = [](std::string& s) {
    boost::algorithm::trim_if(s, boost::is_any_of("\"'"));
  };

  if (vm.count("udf-compiler-options")) {
    std::for_each(udf_compiler_options.begin(), udf_compiler_options.end(), trim_string);
  }

  if (enable_runtime_udf) {
    LOG(INFO) << " Runtime user defined extension functions enabled globally.";
  }

  boost::algorithm::trim_if(mapd_parameters.ha_brokers, boost::is_any_of("\"'"));
  boost::algorithm::trim_if(mapd_parameters.ha_group_id, boost::is_any_of("\"'"));
  boost::algorithm::trim_if(mapd_parameters.ha_shared_data, boost::is_any_of("\"'"));
  boost::algorithm::trim_if(mapd_parameters.ha_unique_server_id, boost::is_any_of("\"'"));

  if (!mapd_parameters.ha_group_id.empty()) {
    LOG(INFO) << " HA group id " << mapd_parameters.ha_group_id;
    if (mapd_parameters.ha_unique_server_id.empty()) {
      LOG(ERROR) << "Starting server in HA mode --ha-unique-server-id must be set ";
      return 5;
    } else {
      LOG(INFO) << " HA unique server id " << mapd_parameters.ha_unique_server_id;
    }
    if (mapd_parameters.ha_brokers.empty()) {
      LOG(ERROR) << "Starting server in HA mode --ha-brokers must be set ";
      return 6;
    } else {
      LOG(INFO) << " HA brokers " << mapd_parameters.ha_brokers;
    }
    if (mapd_parameters.ha_shared_data.empty()) {
      LOG(ERROR) << "Starting server in HA mode --ha-shared-data must be set ";
      return 7;
    } else {
      LOG(INFO) << " HA shared data is " << mapd_parameters.ha_shared_data;
    }
  }
  LOG(INFO) << " cuda block size " << mapd_parameters.cuda_block_size;
  LOG(INFO) << " cuda grid size  " << mapd_parameters.cuda_grid_size;
  LOG(INFO) << " calcite JVM max memory  " << mapd_parameters.calcite_max_mem;
  LOG(INFO) << " OmniSci Server Port  " << mapd_parameters.omnisci_server_port;
  LOG(INFO) << " OmniSci Calcite Port  " << mapd_parameters.calcite_port;
  LOG(INFO) << " Enable Calcite view optimize "
            << mapd_parameters.enable_calcite_view_optimize;

  LOG(INFO) << " Allow Local Auth Fallback: "
            << (authMetadata.allowLocalAuthFallback ? "enabled" : "disabled");

  boost::algorithm::trim_if(authMetadata.distinguishedName, boost::is_any_of("\"'"));
  boost::algorithm::trim_if(authMetadata.uri, boost::is_any_of("\"'"));
  boost::algorithm::trim_if(authMetadata.ldapQueryUrl, boost::is_any_of("\"'"));
  boost::algorithm::trim_if(authMetadata.ldapRoleRegex, boost::is_any_of("\"'"));
  boost::algorithm::trim_if(authMetadata.ldapSuperUserRole, boost::is_any_of("\"'"));
  boost::algorithm::trim_if(authMetadata.restToken, boost::is_any_of("\"'"));
  boost::algorithm::trim_if(authMetadata.restUrl, boost::is_any_of("\"'"));

  return boost::none;
}

void heartbeat() {
  // Block all signals for this heartbeat thread, only.
  sigset_t set;
  sigfillset(&set);
  int result = pthread_sigmask(SIG_BLOCK, &set, NULL);
  if (result != 0) {
    throw std::runtime_error("heartbeat() thread startup failed");
  }

  // Sleep until omnisci_signal_handler or anything clears the Asio::running flag.
  VLOG(1) << "heartbeat thread starting";
  while (Asio::running) {
    using namespace std::chrono;
    std::this_thread::sleep_for(500ms);
    if (const char* simple_error_message = g_simple_error_message.exchange(nullptr)) {
      LOG(ERROR) << simple_error_message;
    }
  }
  VLOG(1) << "heartbeat thread exiting";

  // Get the signal number if there was a signal.
  int signum = g_saw_signal;
  if (signum >= 1 && signum != SIGTERM) {
    LOG(INFO) << "Interrupt signal (" << signum << ") received.";
  }

  // if dumping core, try to do some quick stuff
  if (signum == SIGQUIT || signum == SIGABRT || signum == SIGSEGV || signum == SIGFPE) {
    if (g_mapd_handler) {
      std::call_once(g_shutdown_once_flag,
                     []() { g_mapd_handler->emergency_shutdown(); });
    }
    logger::shutdown();
    return;
    // core dump should begin soon after this, see omnisci_signal_handler()
  }

  // trigger an orderly shutdown by telling Thrift to stop serving
  {
    mapd_shared_lock<mapd_shared_mutex> read_lock(g_thrift_mutex);
    auto httpserv = g_thrift_http_server;
    if (httpserv) {
      httpserv->stop();
    }
    auto bufserv = g_thrift_buf_server;
    if (bufserv) {
      bufserv->stop();
    }
    // main() should return soon after this
  }
}

int startMapdServer(MapDProgramOptions& prog_config_opts, bool start_http_server = true) {
  // try to enforce an orderly shutdown even after a signal
  Asio::register_signal_handler(SIGINT, omnisci_signal_handler);
  Asio::register_signal_handler(SIGQUIT, omnisci_signal_handler);
  Asio::register_signal_handler(SIGHUP, omnisci_signal_handler);
  Asio::register_signal_handler(SIGTERM, omnisci_signal_handler);
  Asio::register_signal_handler(SIGSEGV, omnisci_signal_handler);
  Asio::register_signal_handler(SIGABRT, omnisci_signal_handler);
  Asio::register_signal_handler(SIGCHLD, omnisci_signal_handler);
  Asio::start();

  // register shutdown procedures for when a normal shutdown happens
  // be aware that atexit() functions run in reverse order
  atexit(&logger::shutdown);
  atexit(&shutdown_handler);

#ifdef HAVE_AWS_S3
  // hold a s3 archive here to survive from a segfault that happens on centos
  // when s3 transactions and others openssl-ed sessions are interleaved...
  auto s3_survivor = std::make_unique<S3Archive>("s3://omnisci/s3_survivor.txt", true);
#endif

  // start background thread to clean up _DELETE_ME files
  const unsigned int wait_interval =
      3;  // wait time in secs after looking for deleted file before looking again
  std::thread file_delete_thread(file_delete,
                                 std::ref(Asio::running),
                                 wait_interval,
                                 prog_config_opts.base_path + "/mapd_data");
  std::thread heartbeat_thread(heartbeat);

  if (!g_enable_thrift_logs) {
    apache::thrift::GlobalOutput.setOutputFunction([](const char* msg) {});
  }

  if (g_enable_experimental_string_functions) {
    // Use the locale setting of the server by default. The generate parameter can be
    // updated appropriately if a locale override option is ever supported.
    boost::locale::generator generator;
    std::locale::global(generator.generate(""));
  }

  try {
    g_mapd_handler =
        mapd::make_shared<MapDHandler>(prog_config_opts.db_leaves,
                                       prog_config_opts.string_leaves,
                                       prog_config_opts.base_path,
                                       prog_config_opts.cpu_only,
                                       prog_config_opts.allow_multifrag,
                                       prog_config_opts.jit_debug,
                                       prog_config_opts.intel_jit_profile,
                                       prog_config_opts.read_only,
                                       prog_config_opts.allow_loop_joins,
                                       prog_config_opts.enable_rendering,
                                       prog_config_opts.enable_auto_clear_render_mem,
                                       prog_config_opts.render_oom_retry_threshold,
                                       prog_config_opts.render_mem_bytes,
                                       prog_config_opts.max_concurrent_render_sessions,
                                       prog_config_opts.num_gpus,
                                       prog_config_opts.start_gpu,
                                       prog_config_opts.reserved_gpu_mem,
                                       prog_config_opts.num_reader_threads,
                                       prog_config_opts.authMetadata,
                                       prog_config_opts.mapd_parameters,
                                       prog_config_opts.enable_legacy_syntax,
                                       prog_config_opts.idle_session_duration,
                                       prog_config_opts.max_session_duration,
                                       prog_config_opts.enable_runtime_udf,
                                       prog_config_opts.udf_file_name,
                                       prog_config_opts.udf_compiler_path,
                                       prog_config_opts.udf_compiler_options);
  } catch (const std::exception& e) {
    LOG(FATAL) << "Failed to initialize service handler: " << e.what();
  }

  mapd::shared_ptr<TServerSocket> serverSocket;
  mapd::shared_ptr<TServerSocket> httpServerSocket;
  if (!prog_config_opts.mapd_parameters.ssl_cert_file.empty() &&
      !prog_config_opts.mapd_parameters.ssl_key_file.empty()) {
    mapd::shared_ptr<TSSLSocketFactory> sslSocketFactory;
    sslSocketFactory =
        mapd::shared_ptr<TSSLSocketFactory>(new TSSLSocketFactory(SSLProtocol::SSLTLS));
    sslSocketFactory->loadCertificate(
        prog_config_opts.mapd_parameters.ssl_cert_file.c_str());
    sslSocketFactory->loadPrivateKey(
        prog_config_opts.mapd_parameters.ssl_key_file.c_str());
    if (prog_config_opts.mapd_parameters.ssl_transport_client_auth) {
      sslSocketFactory->authenticate(true);
    } else {
      sslSocketFactory->authenticate(false);
    }
    sslSocketFactory->ciphers("ALL:!ADH:!LOW:!EXP:!MD5:@STRENGTH");
    serverSocket = mapd::shared_ptr<TServerSocket>(new TSSLServerSocket(
        prog_config_opts.mapd_parameters.omnisci_server_port, sslSocketFactory));
    httpServerSocket = mapd::shared_ptr<TServerSocket>(
        new TSSLServerSocket(prog_config_opts.http_port, sslSocketFactory));
    LOG(INFO) << " OmniSci server using encrypted connection. Cert file ["
              << prog_config_opts.mapd_parameters.ssl_cert_file << "], key file ["
              << prog_config_opts.mapd_parameters.ssl_key_file << "]";
  } else {
    LOG(INFO) << " OmniSci server using unencrypted connection";
    serverSocket = mapd::shared_ptr<TServerSocket>(
        new TServerSocket(prog_config_opts.mapd_parameters.omnisci_server_port));
    httpServerSocket =
        mapd::shared_ptr<TServerSocket>(new TServerSocket(prog_config_opts.http_port));
  }

  ScopeGuard pointer_to_thrift_guard = [] {
    mapd_lock_guard<mapd_shared_mutex> write_lock(g_thrift_mutex);
    g_thrift_buf_server = g_thrift_http_server = nullptr;
  };

  if (prog_config_opts.mapd_parameters.ha_group_id.empty()) {
    mapd::shared_ptr<TProcessor> processor(new MapDTrackingProcessor(g_mapd_handler));
    mapd::shared_ptr<TTransportFactory> bufTransportFactory(
        new TBufferedTransportFactory());
    mapd::shared_ptr<TProtocolFactory> bufProtocolFactory(new TBinaryProtocolFactory());

    mapd::shared_ptr<TServerTransport> bufServerTransport(serverSocket);
    TThreadedServer bufServer(
        processor, bufServerTransport, bufTransportFactory, bufProtocolFactory);
    {
      mapd_lock_guard<mapd_shared_mutex> write_lock(g_thrift_mutex);
      g_thrift_buf_server = &bufServer;
    }

    std::thread bufThread(start_server,
                          std::ref(bufServer),
                          prog_config_opts.mapd_parameters.omnisci_server_port);

    // TEMPORARY
    auto warmup_queries = [&prog_config_opts]() {
      // run warm up queries if any exists
      run_warmup_queries(
          g_mapd_handler, prog_config_opts.base_path, prog_config_opts.db_query_file);
      if (prog_config_opts.exit_after_warmup) {
        Asio::running = false;
      }
    };

    mapd::shared_ptr<TServerTransport> httpServerTransport(httpServerSocket);
    mapd::shared_ptr<TTransportFactory> httpTransportFactory(
        new THttpServerTransportFactory());
    mapd::shared_ptr<TProtocolFactory> httpProtocolFactory(new TJSONProtocolFactory());
    TThreadedServer httpServer(
        processor, httpServerTransport, httpTransportFactory, httpProtocolFactory);
    if (start_http_server) {
      {
        mapd_lock_guard<mapd_shared_mutex> write_lock(g_thrift_mutex);
        g_thrift_http_server = &httpServer;
      }
      std::thread httpThread(
          start_server, std::ref(httpServer), prog_config_opts.http_port);

      warmup_queries();

      bufThread.join();
      httpThread.join();
    } else {
      warmup_queries();
      bufThread.join();
    }
  } else {  // running ha server
    LOG(FATAL) << "No High Availability module available, please contact OmniSci support";
  }

  Asio::running = false;
  file_delete_thread.join();
  heartbeat_thread.join();
  ForeignStorageInterface::destroy();

  int signum = g_saw_signal;
  if (signum <= 0 || signum == SIGTERM) {
    return 0;
  } else {
    return signum;
  }
}

const std::string MapDProgramOptions::nodeIds_token = {"node_id"};

int main(int argc, char** argv) {
  bool has_clust_topo = false;

  MapDProgramOptions prog_config_opts(argv[0], has_clust_topo);

  try {
    if (auto return_code = prog_config_opts.parse_command_line(argc, argv)) {
      return *return_code;
    }

    if (!has_clust_topo) {
      prog_config_opts.validate_base_path();
      prog_config_opts.init_logging();
      prog_config_opts.validate();
      return (startMapdServer(prog_config_opts));
    }
  } catch (std::runtime_error& e) {
    std::cerr << "Can't start: " << e.what() << std::endl;
    return 1;
  } catch (boost::program_options::error& e) {
    std::cerr << "Usage Error: " << e.what() << std::endl;
    return 1;
  }
}<|MERGE_RESOLUTION|>--- conflicted
+++ resolved
@@ -784,18 +784,15 @@
       "udf-compiler-path",
       po::value<std::string>(&udf_compiler_path),
       "Provide absolute path to clang++ used in udf compilation.");
-<<<<<<< HEAD
+  developer_desc.add_options()("udf-compiler-options",
+                               po::value<std::vector<std::string>>(&udf_compiler_options),
+                               "Specify compiler options to tailor udf compilation.");
+
   developer_desc.add_options()("enable-multifrag-rs",
                                po::value<bool>(&g_enable_multifrag_rs)
                                    ->default_value(g_enable_multifrag_rs)
                                    ->implicit_value(true),
                                "Enable multifragment intermediate result sets");
-=======
-
-  developer_desc.add_options()("udf-compiler-options",
-                               po::value<std::vector<std::string>>(&udf_compiler_options),
-                               "Specify compiler options to tailor udf compilation.");
->>>>>>> dda8f3c7
 }
 
 namespace {
