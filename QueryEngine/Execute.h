/*
 * Copyright 2020 OmniSci, Inc.
 *
 * Licensed under the Apache License, Version 2.0 (the "License");
 * you may not use this file except in compliance with the License.
 * You may obtain a copy of the License at
 *
 *     http://www.apache.org/licenses/LICENSE-2.0
 *
 * Unless required by applicable law or agreed to in writing, software
 * distributed under the License is distributed on an "AS IS" BASIS,
 * WITHOUT WARRANTIES OR CONDITIONS OF ANY KIND, either express or implied.
 * See the License for the specific language governing permissions and
 * limitations under the License.
 */

#ifndef QUERYENGINE_EXECUTE_H
#define QUERYENGINE_EXECUTE_H

#include "AggregatedColRange.h"
#include "BufferCompaction.h"
#include "CartesianProduct.h"
#include "CgenState.h"
#include "CodeCache.h"
#include "DateTimeUtils.h"
#include "Descriptors/QueryFragmentDescriptor.h"
#include "ExecutionKernel.h"
#include "GpuSharedMemoryContext.h"
#include "GroupByAndAggregate.h"
#include "JoinHashTable.h"
#include "LoopControlFlow/JoinLoop.h"
#include "NvidiaKernel.h"
#include "PlanState.h"
#include "RelAlgExecutionUnit.h"
#include "RelAlgTranslator.h"
#include "StringDictionaryGenerations.h"
#include "TableGenerations.h"
#include "TargetMetaInfo.h"
#include "WindowContext.h"

#include "QueryEngine/Descriptors/QueryCompilationDescriptor.h"

#include "../Shared/Logger.h"
#include "../Shared/SystemParameters.h"
#include "../Shared/mapd_shared_mutex.h"
#include "../Shared/measure.h"
#include "../Shared/thread_count.h"
#include "../StringDictionary/LruCache.hpp"
#include "../StringDictionary/StringDictionary.h"
#include "../StringDictionary/StringDictionaryProxy.h"
#include "DataMgr/Chunk/Chunk.h"
#include "ThriftHandler/CommandLineOptions.h"

#include <llvm/IR/Function.h>
#include <llvm/IR/Value.h>
#include <llvm/Linker/Linker.h>
#include <llvm/Transforms/Utils/ValueMapper.h>
#include <rapidjson/document.h>

#include <algorithm>
#include <atomic>
#include <condition_variable>
#include <cstddef>
#include <cstdlib>
#include <deque>
#include <functional>
#include <limits>
#include <map>
#include <mutex>
#include <stack>
#include <unordered_map>
#include <unordered_set>

<<<<<<< HEAD
extern bool g_enable_watchdog;
extern bool g_enable_dynamic_watchdog;
extern unsigned g_dynamic_watchdog_time_limit;
extern unsigned g_trivial_loop_join_threshold;
extern bool g_from_table_reordering;
extern bool g_enable_filter_push_down;
extern bool g_allow_cpu_retry;
extern bool g_null_div_by_zero;
extern bool g_bigint_count;
extern bool g_inner_join_fragment_skipping;
extern float g_filter_push_down_low_frac;
extern float g_filter_push_down_high_frac;
extern size_t g_filter_push_down_passing_row_ubound;
extern bool g_enable_columnar_output;
extern bool g_enable_overlaps_hashjoin;
extern bool g_enable_hashjoin_many_to_many;
extern size_t g_overlaps_max_table_size_bytes;
extern bool g_strip_join_covered_quals;
extern size_t g_constrained_by_in_threshold;
extern size_t g_big_group_threshold;
extern bool g_enable_window_functions;
extern bool g_enable_table_functions;
extern size_t g_max_memory_allocation_size;
extern double g_bump_allocator_step_reduction;
extern bool g_enable_direct_columnarization;
extern bool g_enable_lazy_fetch;
extern bool g_enable_multifrag_rs;
extern bool g_enable_runtime_query_interrupt;
extern unsigned g_runtime_query_interrupt_frequency;
extern size_t g_gpu_smem_threshold;
extern bool g_enable_smem_grouped_non_count_agg;
extern bool g_enable_smem_non_grouped_agg;

class QueryCompilationDescriptor;
=======
>>>>>>> 62f1aeab
using QueryCompilationDescriptorOwned = std::unique_ptr<QueryCompilationDescriptor>;
class QueryMemoryDescriptor;
using QueryMemoryDescriptorOwned = std::unique_ptr<QueryMemoryDescriptor>;
using InterruptFlagMap = std::map<std::string, bool>;

extern void read_udf_gpu_module(const std::string& udf_ir_filename);
extern void read_udf_cpu_module(const std::string& udf_ir_filename);
extern bool is_udf_module_present(bool cpu_only = false);
extern void read_rt_udf_gpu_module(const std::string& udf_ir);
extern void read_rt_udf_cpu_module(const std::string& udf_ir);
extern bool is_rt_udf_module_present(bool cpu_only = false);

class ColumnFetcher;

class WatchdogException : public std::runtime_error {
 public:
  WatchdogException(const std::string& cause) : std::runtime_error(cause) {}
};

class Executor;

inline llvm::Value* get_arg_by_name(llvm::Function* func, const std::string& name) {
  for (auto& arg : func->args()) {
    if (arg.getName() == name) {
      return &arg;
    }
  }
  CHECK(false);
  return nullptr;
}

inline uint32_t log2_bytes(const uint32_t bytes) {
  switch (bytes) {
    case 1:
      return 0;
    case 2:
      return 1;
    case 4:
      return 2;
    case 8:
      return 3;
    default:
      abort();
  }
}

inline const ColumnDescriptor* get_column_descriptor(
    const int col_id,
    const int table_id,
    const Catalog_Namespace::Catalog& cat) {
  CHECK_GT(table_id, 0);
  const auto col_desc = cat.getMetadataForColumn(table_id, col_id);
  CHECK(col_desc);
  return col_desc;
}

inline const Analyzer::Expr* extract_cast_arg(const Analyzer::Expr* expr) {
  const auto cast_expr = dynamic_cast<const Analyzer::UOper*>(expr);
  if (!cast_expr || cast_expr->get_optype() != kCAST) {
    return expr;
  }
  return cast_expr->get_operand();
}

inline std::string numeric_type_name(const SQLTypeInfo& ti) {
  CHECK(ti.is_integer() || ti.is_decimal() || ti.is_boolean() || ti.is_time() ||
        ti.is_fp() || (ti.is_string() && ti.get_compression() == kENCODING_DICT) ||
        ti.is_timeinterval());
  if (ti.is_integer() || ti.is_decimal() || ti.is_boolean() || ti.is_time() ||
      ti.is_string() || ti.is_timeinterval()) {
    return "int" + std::to_string(ti.get_logical_size() * 8) + "_t";
  }
  return ti.get_type() == kDOUBLE ? "double" : "float";
}

inline const ColumnDescriptor* get_column_descriptor_maybe(
    const int col_id,
    const int table_id,
    const Catalog_Namespace::Catalog& cat) {
  CHECK(table_id);
  return table_id > 0 ? get_column_descriptor(col_id, table_id, cat) : nullptr;
}

inline const TemporaryTable& get_temporary_table(const TemporaryTables* temporary_tables,
                                                 const int table_id) {
  CHECK_LT(table_id, 0);
  const auto it = temporary_tables->find(table_id);
  CHECK(it != temporary_tables->end());
  return it->second;
}

inline const SQLTypeInfo get_column_type(const int col_id,
                                         const int table_id,
                                         const ColumnDescriptor* cd,
                                         const TemporaryTables* temporary_tables) {
  CHECK(cd || temporary_tables);
  if (cd) {
    CHECK_EQ(col_id, cd->columnId);
    CHECK_EQ(table_id, cd->tableId);
    return cd->columnType;
  }
  const auto& temp = get_temporary_table(temporary_tables, table_id);
  return temp.getColType(col_id);
}

template <typename PtrTy>
inline const ColumnarResults* rows_to_columnar_results(
    std::shared_ptr<RowSetMemoryOwner> row_set_mem_owner,
    const PtrTy& result,
    const int number) {
  std::vector<SQLTypeInfo> col_types;
  for (size_t i = 0; i < result->colCount(); ++i) {
    col_types.push_back(get_logical_type_info(result->getColType(i)));
  }
  return new ColumnarResults(row_set_mem_owner, *result, number, col_types);
}

// TODO(alex): Adjust interfaces downstream and make this not needed.
inline std::vector<Analyzer::Expr*> get_exprs_not_owned(
    const std::vector<std::shared_ptr<Analyzer::Expr>>& exprs) {
  std::vector<Analyzer::Expr*> exprs_not_owned;
  for (const auto& expr : exprs) {
    exprs_not_owned.push_back(expr.get());
  }
  return exprs_not_owned;
}

inline const ColumnarResults* columnarize_result(
    std::shared_ptr<RowSetMemoryOwner> row_set_mem_owner,
    const ResultSetPtr& result,
    const int frag_id) {
  INJECT_TIMER(columnarize_result);
  return rows_to_columnar_results(row_set_mem_owner, result, result->colCount());
}

class CompilationRetryNoLazyFetch : public std::runtime_error {
 public:
  CompilationRetryNoLazyFetch()
      : std::runtime_error("Retry query compilation with no GPU lazy fetch.") {}
};

class CompilationRetryNewScanLimit : public std::runtime_error {
 public:
  CompilationRetryNewScanLimit(const size_t new_scan_limit)
      : std::runtime_error("Retry query compilation with new scan limit.")
      , new_scan_limit_(new_scan_limit) {}

  size_t new_scan_limit_;
};

class TooManyLiterals : public std::runtime_error {
 public:
  TooManyLiterals() : std::runtime_error("Too many literals in the query") {}
};

class CompilationRetryNoCompaction : public std::runtime_error {
 public:
  CompilationRetryNoCompaction()
      : std::runtime_error("Retry query compilation with no compaction.") {}
};

class QueryMustRunOnCpu : public std::runtime_error {
 public:
  QueryMustRunOnCpu() : std::runtime_error("Query must run in cpu mode.") {}
};

class SringConstInResultSet : public std::runtime_error {
 public:
  SringConstInResultSet()
      : std::runtime_error(
            "NONE ENCODED String types are not supported as input result set.") {}
};

class ExtensionFunction;

using RowDataProvider = Fragmenter_Namespace::RowDataProvider;

class UpdateLogForFragment : public RowDataProvider {
 public:
  using FragmentInfoType = Fragmenter_Namespace::FragmentInfo;

  UpdateLogForFragment(FragmentInfoType const& fragment_info,
                       size_t const,
                       const std::shared_ptr<ResultSet>& rs);

  std::vector<TargetValue> getEntryAt(const size_t index) const override;
  std::vector<TargetValue> getTranslatedEntryAt(const size_t index) const override;

  size_t const getRowCount() const override;
  StringDictionaryProxy* getLiteralDictionary() const override {
    return rs_->getRowSetMemOwner()->getLiteralStringDictProxy();
  }
  size_t const getEntryCount() const override;
  size_t const getFragmentIndex() const;
  FragmentInfoType const& getFragmentInfo() const;
  decltype(FragmentInfoType::physicalTableId) const getPhysicalTableId() const {
    return fragment_info_.physicalTableId;
  }
  decltype(FragmentInfoType::fragmentId) const getFragmentId() const {
    return fragment_info_.fragmentId;
  }

  SQLTypeInfo getColumnType(const size_t col_idx) const;

  using Callback = std::function<void(const UpdateLogForFragment&)>;

  auto getResultSet() const { return rs_; }

 private:
  FragmentInfoType const& fragment_info_;
  size_t fragment_index_;
  std::shared_ptr<ResultSet> rs_;
};

using LLVMValueVector = std::vector<llvm::Value*>;

class QueryCompilationDescriptor;

std::ostream& operator<<(std::ostream&, FetchResult const&);

class Executor {
  static_assert(sizeof(float) == 4 && sizeof(double) == 8,
                "Host hardware not supported, unexpected size of float / double.");
  static_assert(sizeof(time_t) == 8,
                "Host hardware not supported, 64-bit time support is required.");

 public:
  using ExecutorId = size_t;
  static const ExecutorId UNITARY_EXECUTOR_ID = 0;

  Executor(const ExecutorId id,
           const size_t block_size_x,
           const size_t grid_size_x,
           const size_t max_gpu_slab_size,
           const std::string& debug_dir,
           const std::string& debug_file);

  static std::shared_ptr<Executor> getExecutor(
      const ExecutorId id,
      const std::string& debug_dir = "",
      const std::string& debug_file = "",
      const SystemParameters system_parameters = SystemParameters());

  static void nukeCacheOfExecutors() {
    mapd_unique_lock<mapd_shared_mutex> flush_lock(
        execute_mutex_);  // don't want native code to vanish while executing
    mapd_unique_lock<mapd_shared_mutex> lock(executors_cache_mutex_);
    (decltype(executors_){}).swap(executors_);
  }

  static void clearMemory(const Data_Namespace::MemoryLevel memory_level);

  static size_t getArenaBlockSize();

  StringDictionaryProxy* getStringDictionaryProxy(
      const int dictId,
      const std::shared_ptr<RowSetMemoryOwner> row_set_mem_owner,
      const bool with_generation) const;

  bool isCPUOnly() const;

  bool isArchMaxwell(const ExecutorDeviceType dt) const;

  bool containsLeftDeepOuterJoin() const {
    return cgen_state_->contains_left_deep_outer_join_;
  }

  const ColumnDescriptor* getColumnDescriptor(const Analyzer::ColumnVar*) const;

  const ColumnDescriptor* getPhysicalColumnDescriptor(const Analyzer::ColumnVar*,
                                                      int) const;

  const Catalog_Namespace::Catalog* getCatalog() const;
  void setCatalog(const Catalog_Namespace::Catalog* catalog);

  const std::shared_ptr<RowSetMemoryOwner> getRowSetMemoryOwner() const;

  const TemporaryTables* getTemporaryTables() const;

  Fragmenter_Namespace::TableInfo getTableInfo(const int table_id) const;

  const TableGeneration& getTableGeneration(const int table_id) const;

  ExpressionRange getColRange(const PhysicalInput&) const;

  size_t getNumBytesForFetchedRow(const std::set<int>& table_ids_to_fetch) const;

  std::vector<ColumnLazyFetchInfo> getColLazyFetchInfo(
      const std::vector<Analyzer::Expr*>& target_exprs) const;

  void registerActiveModule(void* module, const int device_id) const;
  void unregisterActiveModule(void* module, const int device_id) const;
  void interrupt(const std::string& query_session = "",
                 const std::string& interrupt_session = "");
  void resetInterrupt();

  // only for testing usage
  void enableRuntimeQueryInterrupt(const unsigned interrupt_freq) const;

  static const size_t high_scan_limit{32000000};

  int8_t warpSize() const;
  unsigned gridSize() const;
  unsigned numBlocksPerMP() const;
  unsigned blockSize() const;
  size_t maxGpuSlabSize() const;

 private:
  void clearMetaInfoCache();

  int deviceCount(const ExecutorDeviceType) const;
  int deviceCountForMemoryLevel(const Data_Namespace::MemoryLevel memory_level) const;

  // Generate code for a window function target.
  llvm::Value* codegenWindowFunction(const size_t target_index,
                                     const CompilationOptions& co);

  // Generate code for an aggregate window function target.
  llvm::Value* codegenWindowFunctionAggregate(const CompilationOptions& co);

  // The aggregate state requires a state reset when starting a new partition. Generate
  // the new partition check and return the continuation basic block.
  llvm::BasicBlock* codegenWindowResetStateControlFlow();

  // Generate code for initializing the state of a window aggregate.
  void codegenWindowFunctionStateInit(llvm::Value* aggregate_state);

  // Generates the required calls for an aggregate window function and returns the final
  // result.
  llvm::Value* codegenWindowFunctionAggregateCalls(llvm::Value* aggregate_state,
                                                   const CompilationOptions& co);

  // The AVG window function requires some post-processing: the sum is divided by count
  // and the result is stored back for the current row.
  void codegenWindowAvgEpilogue(llvm::Value* crt_val,
                                llvm::Value* window_func_null_val,
                                llvm::Value* multiplicity_lv);

  // Generates code which loads the current aggregate value for the window context.
  llvm::Value* codegenAggregateWindowState();

  llvm::Value* aggregateWindowStatePtr();

  bool isArchPascalOrLater(const ExecutorDeviceType dt) const {
    if (dt == ExecutorDeviceType::GPU) {
      const auto cuda_mgr = catalog_->getDataMgr().getCudaMgr();
      LOG_IF(FATAL, cuda_mgr == nullptr)
          << "No CudaMgr instantiated, unable to check device architecture";
      return cuda_mgr->isArchPascalOrLater();
    }
    return false;
  }

  bool needFetchAllFragments(const InputColDescriptor& col_desc,
                             const RelAlgExecutionUnit& ra_exe_unit,
                             const FragmentsList& selected_fragments) const;

<<<<<<< HEAD
  class ExecutionDispatch {
   private:
    Executor* executor_;
    const RelAlgExecutionUnit& ra_exe_unit_;
    const std::vector<InputTableInfo>& query_infos_;
    const Catalog_Namespace::Catalog& cat_;
    mutable std::vector<uint64_t> all_frag_row_offsets_;
    mutable std::mutex all_frag_row_offsets_mutex_;
    const std::shared_ptr<RowSetMemoryOwner> row_set_mem_owner_;
    RenderInfo* render_info_;
    std::vector<std::pair<ResultSetPtr, std::vector<size_t>>> all_fragment_results_;
    std::atomic_flag dynamic_watchdog_set_ = ATOMIC_FLAG_INIT;
    static std::mutex reduce_mutex_;

    void runImpl(const ExecutorDeviceType chosen_device_type,
                 int chosen_device_id,
                 const ExecutionOptions& eo,
                 const ColumnFetcher& column_fetcher,
                 const QueryCompilationDescriptor& query_comp_desc,
                 const QueryMemoryDescriptor& query_mem_desc,
                 const FragmentsList& frag_list,
                 const ExecutorDispatchMode kernel_dispatch_mode,
                 const int64_t rowid_lookup_key);

   public:
    ExecutionDispatch(Executor* executor,
                      const RelAlgExecutionUnit& ra_exe_unit,
                      const std::vector<InputTableInfo>& query_infos,
                      const Catalog_Namespace::Catalog& cat,
                      const std::shared_ptr<RowSetMemoryOwner> row_set_mem_owner,
                      RenderInfo* render_info);

    ExecutionDispatch(const ExecutionDispatch&) = delete;

    ExecutionDispatch& operator=(const ExecutionDispatch&) = delete;

    ExecutionDispatch(ExecutionDispatch&&) = delete;

    ExecutionDispatch& operator=(ExecutionDispatch&&) = delete;

    std::tuple<QueryCompilationDescriptorOwned, QueryMemoryDescriptorOwned> compile(
        const size_t max_groups_buffer_entry_guess,
        const int8_t crt_min_byte_width,
        const CompilationOptions& co,
        const ExecutionOptions& eo,
        const ColumnFetcher& column_fetcher,
        const bool has_cardinality_estimation);

    void run(const ExecutorDeviceType chosen_device_type,
             int chosen_device_id,
             const ExecutionOptions& eo,
             const ColumnFetcher& column_fetcher,
             const QueryCompilationDescriptor& query_comp_desc,
             const QueryMemoryDescriptor& query_mem_desc,
             const FragmentsList& frag_ids,
             const ExecutorDispatchMode kernel_dispatch_mode,
             const int64_t rowid_lookup_key);

    const RelAlgExecutionUnit& getExecutionUnit() const;

    const std::vector<uint64_t>& getFragOffsets() const;

    std::vector<std::pair<ResultSetPtr, std::vector<size_t>>>& getFragmentResults();

    friend class QueryCompilationDescriptor;
  };

  TemporaryTable executeWorkUnit(size_t& max_groups_buffer_entry_guess,
                                 const bool is_agg,
                                 const std::vector<InputTableInfo>&,
                                 const RelAlgExecutionUnit&,
                                 const CompilationOptions&,
                                 const ExecutionOptions& options,
                                 const Catalog_Namespace::Catalog&,
                                 std::shared_ptr<RowSetMemoryOwner>,
                                 RenderInfo* render_info,
                                 const bool has_cardinality_estimation,
                                 ColumnCacheMap& column_cache);
=======
  ResultSetPtr executeWorkUnit(size_t& max_groups_buffer_entry_guess,
                               const bool is_agg,
                               const std::vector<InputTableInfo>&,
                               const RelAlgExecutionUnit&,
                               const CompilationOptions&,
                               const ExecutionOptions& options,
                               const Catalog_Namespace::Catalog&,
                               std::shared_ptr<RowSetMemoryOwner>,
                               RenderInfo* render_info,
                               const bool has_cardinality_estimation,
                               ColumnCacheMap& column_cache);
>>>>>>> 62f1aeab

  void executeUpdate(const RelAlgExecutionUnit& ra_exe_unit,
                     const std::vector<InputTableInfo>& table_infos,
                     const CompilationOptions& co,
                     const ExecutionOptions& eo,
                     const Catalog_Namespace::Catalog& cat,
                     std::shared_ptr<RowSetMemoryOwner> row_set_mem_owner,
                     const UpdateLogForFragment::Callback& cb,
                     const bool is_agg);

  using PerFragmentCallBack =
      std::function<void(ResultSetPtr, const Fragmenter_Namespace::FragmentInfo&)>;

  /**
   * @brief Compiles and dispatches a work unit per fragment processing results with the
   * per fragment callback.
   * Currently used for computing metrics over fragments (metadata).
   */
  void executeWorkUnitPerFragment(const RelAlgExecutionUnit& ra_exe_unit,
                                  const InputTableInfo& table_info,
                                  const CompilationOptions& co,
                                  const ExecutionOptions& eo,
                                  const Catalog_Namespace::Catalog& cat,
                                  PerFragmentCallBack& cb);

  ResultSetPtr executeExplain(const QueryCompilationDescriptor&);

  /**
   * @brief Compiles and dispatches a table function; that is, a function that takes as
   * input one or more columns and returns a ResultSet, which can be parsed by subsequent
   * execution steps
   */
  ResultSetPtr executeTableFunction(const TableFunctionExecutionUnit exe_unit,
                                    const std::vector<InputTableInfo>& table_infos,
                                    const CompilationOptions& co,
                                    const ExecutionOptions& eo,
                                    const Catalog_Namespace::Catalog& cat);

  ExecutorDeviceType getDeviceTypeForTargets(
      const RelAlgExecutionUnit& ra_exe_unit,
      const ExecutorDeviceType requested_device_type);

  ResultSetPtr collectAllDeviceResults(
      SharedKernelContext& shared_context,
      const RelAlgExecutionUnit& ra_exe_unit,
      const QueryMemoryDescriptor& query_mem_desc,
      const ExecutorDeviceType device_type,
      std::shared_ptr<RowSetMemoryOwner> row_set_mem_owner);

  ResultSetPtr collectAllDeviceShardedTopResults(
      SharedKernelContext& shared_context,
      const RelAlgExecutionUnit& ra_exe_unit) const;

  std::unordered_map<int, const Analyzer::BinOper*> getInnerTabIdToJoinCond() const;

  /**
   * Determines execution dispatch mode and required fragments for a given query step,
   * then creates kernels to execute the query and returns them for launch.
   */
  std::vector<std::unique_ptr<ExecutionKernel>> createKernels(
      SharedKernelContext& shared_context,
      const RelAlgExecutionUnit& ra_exe_unit,
      ColumnFetcher& column_fetcher,
      const std::vector<InputTableInfo>& table_infos,
      const ExecutionOptions& eo,
      const bool is_agg,
      const bool allow_single_frag_table_opt,
      const size_t context_count,
      const QueryCompilationDescriptor& query_comp_desc,
      const QueryMemoryDescriptor& query_mem_desc,
      RenderInfo* render_info,
      std::unordered_set<int>& available_gpus,
      int& available_cpus);

  /**
   * Launches execution kernels created by `createKernels` asynchronously using a thread
   * pool.
   */
  template <typename THREAD_POOL>
  void launchKernels(SharedKernelContext& shared_context,
                     std::vector<std::unique_ptr<ExecutionKernel>>&& kernels);

  std::vector<size_t> getTableFragmentIndices(
      const RelAlgExecutionUnit& ra_exe_unit,
      const ExecutorDeviceType device_type,
      const size_t table_idx,
      const size_t outer_frag_idx,
      std::map<int, const TableFragments*>& selected_tables_fragments,
      const std::unordered_map<int, const Analyzer::BinOper*>&
          inner_table_id_to_join_condition);

  bool skipFragmentPair(const Fragmenter_Namespace::FragmentInfo& outer_fragment_info,
                        const Fragmenter_Namespace::FragmentInfo& inner_fragment_info,
                        const int inner_table_id,
                        const std::unordered_map<int, const Analyzer::BinOper*>&
                            inner_table_id_to_join_condition,
                        const RelAlgExecutionUnit& ra_exe_unit,
                        const ExecutorDeviceType device_type);

  FetchResult fetchChunks(const ColumnFetcher&,
                          const RelAlgExecutionUnit& ra_exe_unit,
                          const int device_id,
                          const Data_Namespace::MemoryLevel,
                          const std::map<int, const TableFragments*>&,
                          const FragmentsList& selected_fragments,
                          const Catalog_Namespace::Catalog&,
                          std::list<ChunkIter>&,
                          std::list<std::shared_ptr<Chunk_NS::Chunk>>&,
                          DeviceAllocator* device_allocator);

  FetchResult fetchUnionChunks(const ColumnFetcher&,
                               const RelAlgExecutionUnit& ra_exe_unit,
                               const int device_id,
                               const Data_Namespace::MemoryLevel,
                               const std::map<int, const TableFragments*>&,
                               const FragmentsList& selected_fragments,
                               const Catalog_Namespace::Catalog&,
                               std::list<ChunkIter>&,
                               std::list<std::shared_ptr<Chunk_NS::Chunk>>&,
                               DeviceAllocator* device_allocator);

  std::pair<std::vector<std::vector<int64_t>>, std::vector<std::vector<uint64_t>>>
  getRowCountAndOffsetForAllFrags(
      const RelAlgExecutionUnit& ra_exe_unit,
      const CartesianProduct<std::vector<std::vector<size_t>>>& frag_ids_crossjoin,
      const std::vector<InputDescriptor>& input_descs,
      const std::map<int, const TableFragments*>& all_tables_fragments);

  void buildSelectedFragsMapping(
      std::vector<std::vector<size_t>>& selected_fragments_crossjoin,
      std::vector<size_t>& local_col_to_frag_pos,
      const std::list<std::shared_ptr<const InputColDescriptor>>& col_global_ids,
      const FragmentsList& selected_fragments,
      const RelAlgExecutionUnit& ra_exe_unit);

  void buildSelectedFragsMappingForUnion(
      std::vector<std::vector<size_t>>& selected_fragments_crossjoin,
      std::vector<size_t>& local_col_to_frag_pos,
      const std::list<std::shared_ptr<const InputColDescriptor>>& col_global_ids,
      const FragmentsList& selected_fragments,
      const RelAlgExecutionUnit& ra_exe_unit);

  std::vector<size_t> getFragmentCount(const FragmentsList& selected_fragments,
                                       const size_t scan_idx,
                                       const RelAlgExecutionUnit& ra_exe_unit);

  int32_t executePlanWithGroupBy(const RelAlgExecutionUnit& ra_exe_unit,
                                 const CompilationResult&,
                                 const bool hoist_literals,
                                 ResultSetPtr& results,
                                 const ExecutorDeviceType device_type,
                                 std::vector<std::vector<const int8_t*>>& col_buffers,
                                 const std::vector<size_t> outer_tab_frag_ids,
                                 QueryExecutionContext*,
                                 const std::vector<std::vector<int64_t>>& num_rows,
                                 const std::vector<std::vector<uint64_t>>& frag_offsets,
                                 Data_Namespace::DataMgr*,
                                 const int device_id,
                                 const int outer_table_id,
                                 const int64_t limit,
                                 const uint32_t start_rowid,
                                 const uint32_t num_tables,
                                 RenderInfo* render_info);
  int32_t executePlanWithoutGroupBy(
      const RelAlgExecutionUnit& ra_exe_unit,
      const CompilationResult&,
      const bool hoist_literals,
      ResultSetPtr& results,
      const std::vector<Analyzer::Expr*>& target_exprs,
      const ExecutorDeviceType device_type,
      std::vector<std::vector<const int8_t*>>& col_buffers,
      QueryExecutionContext* query_exe_context,
      const std::vector<std::vector<int64_t>>& num_rows,
      const std::vector<std::vector<uint64_t>>& frag_offsets,
      Data_Namespace::DataMgr* data_mgr,
      const int device_id,
      const uint32_t start_rowid,
      const uint32_t num_tables,
      RenderInfo* render_info);

 public:  // Temporary, ask saman about this
  static std::pair<int64_t, int32_t> reduceResults(const SQLAgg agg,
                                                   const SQLTypeInfo& ti,
                                                   const int64_t agg_init_val,
                                                   const int8_t out_byte_width,
                                                   const int64_t* out_vec,
                                                   const size_t out_vec_sz,
                                                   const bool is_group_by,
                                                   const bool float_argument_input);

  static void addCodeToCache(const CodeCacheKey&,
                             std::shared_ptr<CompilationContext>,
                             llvm::Module*,
                             CodeCache&);

 private:
<<<<<<< HEAD
  TemporaryTable resultsUnion(ExecutionDispatch& execution_dispatch,
                              bool merge = true,
                              bool sort_by_table_id = false,
                              const std::map<int, size_t>& order_map = {});
=======
  ResultSetPtr resultsUnion(SharedKernelContext& shared_context,
                            const RelAlgExecutionUnit& ra_exe_unit);
>>>>>>> 62f1aeab
  std::vector<int64_t> getJoinHashTablePtrs(const ExecutorDeviceType device_type,
                                            const int device_id);
  ResultSetPtr reduceMultiDeviceResults(
      const RelAlgExecutionUnit&,
      std::vector<std::pair<ResultSetPtr, std::vector<size_t>>>& all_fragment_results,
      std::shared_ptr<RowSetMemoryOwner>,
      const QueryMemoryDescriptor&) const;
  ResultSetPtr reduceMultiDeviceResultSets(
      std::vector<std::pair<ResultSetPtr, std::vector<size_t>>>& all_fragment_results,
      std::shared_ptr<RowSetMemoryOwner>,
      const QueryMemoryDescriptor&) const;
  ResultSetPtr reduceSpeculativeTopN(
      const RelAlgExecutionUnit&,
      std::vector<std::pair<ResultSetPtr, std::vector<size_t>>>& all_fragment_results,
      std::shared_ptr<RowSetMemoryOwner>,
      const QueryMemoryDescriptor&) const;

  TemporaryTable executeWorkUnitImpl(size_t& max_groups_buffer_entry_guess,
                                     const bool is_agg,
                                     const bool allow_single_frag_table_opt,
                                     const std::vector<InputTableInfo>&,
                                     const RelAlgExecutionUnit&,
                                     const CompilationOptions&,
                                     const ExecutionOptions& options,
                                     const Catalog_Namespace::Catalog&,
                                     std::shared_ptr<RowSetMemoryOwner>,
                                     RenderInfo* render_info,
                                     const bool has_cardinality_estimation,
                                     ColumnCacheMap& column_cache);

  std::vector<llvm::Value*> inlineHoistedLiterals();

  std::tuple<CompilationResult, std::unique_ptr<QueryMemoryDescriptor>> compileWorkUnit(
      const std::vector<InputTableInfo>& query_infos,
      const RelAlgExecutionUnit& ra_exe_unit,
      const CompilationOptions& co,
      const ExecutionOptions& eo,
      const CudaMgr_Namespace::CudaMgr* cuda_mgr,
      const bool allow_lazy_fetch,
      std::shared_ptr<RowSetMemoryOwner>,
      const size_t max_groups_buffer_entry_count,
      const int8_t crt_min_byte_width,
      const bool has_cardinality_estimation,
      ColumnCacheMap& column_cache,
      RenderInfo* render_info = nullptr);
  // Generate code to skip the deleted rows in the outermost table.
  llvm::BasicBlock* codegenSkipDeletedOuterTableRow(
      const RelAlgExecutionUnit& ra_exe_unit,
      const CompilationOptions& co);
  std::vector<JoinLoop> buildJoinLoops(RelAlgExecutionUnit& ra_exe_unit,
                                       const CompilationOptions& co,
                                       const ExecutionOptions& eo,
                                       const std::vector<InputTableInfo>& query_infos,
                                       ColumnCacheMap& column_cache);
  // Create a callback which generates code which returns true iff the row on the given
  // level is deleted.
  std::function<llvm::Value*(const std::vector<llvm::Value*>&, llvm::Value*)>
  buildIsDeletedCb(const RelAlgExecutionUnit& ra_exe_unit,
                   const size_t level_idx,
                   const CompilationOptions& co);
  // Builds a join hash table for the provided conditions on the current level.
  // Returns null iff on failure and provides the reasons in `fail_reasons`.
  std::shared_ptr<JoinHashTableInterface> buildCurrentLevelHashTable(
      const JoinCondition& current_level_join_conditions,
      RelAlgExecutionUnit& ra_exe_unit,
      const CompilationOptions& co,
      const std::vector<InputTableInfo>& query_infos,
      ColumnCacheMap& column_cache,
      std::vector<std::string>& fail_reasons);
  llvm::Value* addJoinLoopIterator(const std::vector<llvm::Value*>& prev_iters,
                                   const size_t level_idx);
  void codegenJoinLoops(const std::vector<JoinLoop>& join_loops,
                        const RelAlgExecutionUnit& ra_exe_unit,
                        GroupByAndAggregate& group_by_and_aggregate,
                        llvm::Function* query_func,
                        llvm::BasicBlock* entry_bb,
                        const QueryMemoryDescriptor& query_mem_desc,
                        const CompilationOptions& co,
                        const ExecutionOptions& eo);
  bool compileBody(const RelAlgExecutionUnit& ra_exe_unit,
                   GroupByAndAggregate& group_by_and_aggregate,
                   const QueryMemoryDescriptor& query_mem_desc,
                   const CompilationOptions& co,
                   const GpuSharedMemoryContext& gpu_smem_context = {});

  void createErrorCheckControlFlow(llvm::Function* query_func,
                                   bool run_with_dynamic_watchdog,
                                   bool run_with_allowing_runtime_interrupt,
                                   ExecutorDeviceType device_type);

  void preloadFragOffsets(const std::vector<InputDescriptor>& input_descs,
                          const std::vector<InputTableInfo>& query_infos);

  struct JoinHashTableOrError {
    std::shared_ptr<JoinHashTableInterface> hash_table;
    std::string fail_reason;
  };

  JoinHashTableOrError buildHashTableForQualifier(
      const std::shared_ptr<Analyzer::BinOper>& qual_bin_oper,
      const std::vector<InputTableInfo>& query_infos,
      const MemoryLevel memory_level,
      const JoinHashTableInterface::HashType preferred_hash_type,
      ColumnCacheMap& column_cache);
  void nukeOldState(const bool allow_lazy_fetch,
                    const std::vector<InputTableInfo>& query_infos,
                    const RelAlgExecutionUnit* ra_exe_unit);

  std::shared_ptr<CompilationContext> optimizeAndCodegenCPU(
      llvm::Function*,
      llvm::Function*,
      const std::unordered_set<llvm::Function*>&,
      const CompilationOptions&);
  std::shared_ptr<CompilationContext> optimizeAndCodegenGPU(
      llvm::Function*,
      llvm::Function*,
      std::unordered_set<llvm::Function*>&,
      const bool no_inline,
      const CudaMgr_Namespace::CudaMgr* cuda_mgr,
      const CompilationOptions&);
  std::string generatePTX(const std::string&) const;
  void initializeNVPTXBackend() const;

  int64_t deviceCycles(int milliseconds) const;

  struct GroupColLLVMValue {
    llvm::Value* translated_value;
    llvm::Value* original_value;
  };

  GroupColLLVMValue groupByColumnCodegen(Analyzer::Expr* group_by_col,
                                         const size_t col_width,
                                         const CompilationOptions&,
                                         const bool translate_null_val,
                                         const int64_t translated_null_val,
                                         GroupByAndAggregate::DiamondCodegen&,
                                         std::stack<llvm::BasicBlock*>&,
                                         const bool thread_mem_shared);

  llvm::Value* castToFP(llvm::Value* val);
  llvm::Value* castToIntPtrTyIn(llvm::Value* val, const size_t bit_width);

  RelAlgExecutionUnit addDeletedColumn(const RelAlgExecutionUnit& ra_exe_unit,
                                       const CompilationOptions& co);

  std::pair<bool, int64_t> skipFragment(
      const InputDescriptor& table_desc,
      const Fragmenter_Namespace::FragmentInfo& frag_info,
      const std::list<std::shared_ptr<Analyzer::Expr>>& simple_quals,
      const std::vector<uint64_t>& frag_offsets,
      const size_t frag_idx);

  std::pair<bool, int64_t> skipFragmentInnerJoins(
      const InputDescriptor& table_desc,
      const RelAlgExecutionUnit& ra_exe_unit,
      const Fragmenter_Namespace::FragmentInfo& fragment,
      const std::vector<uint64_t>& frag_offsets,
      const size_t frag_idx);

  AggregatedColRange computeColRangesCache(
      const std::unordered_set<PhysicalInput>& phys_inputs);
  StringDictionaryGenerations computeStringDictionaryGenerations(
      const std::unordered_set<PhysicalInput>& phys_inputs);
  TableGenerations computeTableGenerations(std::unordered_set<int> phys_table_ids);

 public:
  void setupCaching(const std::unordered_set<PhysicalInput>& phys_inputs,
                    const std::unordered_set<int>& phys_table_ids);

  template <typename SESSION_MAP_LOCK>
  void setCurrentQuerySession(const std::string& query_session,
                              SESSION_MAP_LOCK& write_lock);
  template <typename SESSION_MAP_LOCK>
  std::string& getCurrentQuerySession(SESSION_MAP_LOCK& read_lock);
  template <typename SESSION_MAP_LOCK>
  bool checkCurrentQuerySession(const std::string& candidate_query_session,
                                SESSION_MAP_LOCK& read_lock);
  template <typename SESSION_MAP_LOCK>
  void invalidateQuerySession(SESSION_MAP_LOCK& write_lock);
  template <typename SESSION_MAP_LOCK>
  bool addToQuerySessionList(const std::string& query_session,
                             SESSION_MAP_LOCK& write_lock);
  template <typename SESSION_MAP_LOCK>
  bool removeFromQuerySessionList(const std::string& query_session,
                                  SESSION_MAP_LOCK& write_lock);
  template <typename SESSION_MAP_LOCK>
  void setQuerySessionAsInterrupted(const std::string& query_session,
                                    SESSION_MAP_LOCK& write_lock);
  template <typename SESSION_MAP_LOCK>
  bool checkIsQuerySessionInterrupted(const std::string& query_session,
                                      SESSION_MAP_LOCK& read_lock);
  mapd_shared_mutex& getSessionLock();

  // true when we have matched cardinality, and false otherwise
  using CachedCardinality = std::pair<bool, size_t>;
  void addToCardinalityCache(const std::string& cache_key, const size_t cache_value);
  CachedCardinality getCachedCardinality(const std::string& cache_key);

 private:
  std::shared_ptr<CompilationContext> getCodeFromCache(const CodeCacheKey&,
                                                       const CodeCache&);

  std::vector<int8_t> serializeLiterals(
      const std::unordered_map<int, CgenState::LiteralValues>& literals,
      const int device_id);

  static size_t align(const size_t off_in, const size_t alignment) {
    size_t off = off_in;
    if (off % alignment != 0) {
      off += (alignment - off % alignment);
    }
    return off;
  }

  std::unique_ptr<CgenState> cgen_state_;

  class FetchCacheAnchor {
   public:
    FetchCacheAnchor(CgenState* cgen_state)
        : cgen_state_(cgen_state), saved_fetch_cache(cgen_state_->fetch_cache_) {}
    ~FetchCacheAnchor() { cgen_state_->fetch_cache_.swap(saved_fetch_cache); }

   private:
    CgenState* cgen_state_;
    std::unordered_map<int, std::vector<llvm::Value*>> saved_fetch_cache;
  };

  llvm::Value* spillDoubleElement(llvm::Value* elem_val, llvm::Type* elem_ty);

  std::unique_ptr<PlanState> plan_state_;
  std::shared_ptr<RowSetMemoryOwner> row_set_mem_owner_;

  static const int max_gpu_count{16};
  std::mutex gpu_exec_mutex_[max_gpu_count];

  static std::mutex gpu_active_modules_mutex_;
  static uint32_t gpu_active_modules_device_mask_;
  static void* gpu_active_modules_[max_gpu_count];
  static std::atomic<bool> interrupted_;

  mutable std::shared_ptr<StringDictionaryProxy> lit_str_dict_proxy_;
  mutable std::mutex str_dict_mutex_;

  mutable std::unique_ptr<llvm::TargetMachine> nvptx_target_machine_;

  CodeCache cpu_code_cache_;
  CodeCache gpu_code_cache_;

  static const size_t baseline_threshold{
      1000000};  // if a perfect hash needs more entries, use baseline
  static const size_t code_cache_size{1000};

  const unsigned block_size_x_;
  const unsigned grid_size_x_;
  const size_t max_gpu_slab_size_;
  const std::string debug_dir_;
  const std::string debug_file_;

  const ExecutorId executor_id_;
  const Catalog_Namespace::Catalog* catalog_;
  const TemporaryTables* temporary_tables_;

  int64_t kernel_queue_time_ms_ = 0;
  int64_t compilation_queue_time_ms_ = 0;

  // Singleton instance used for an execution unit which is a project with window
  // functions.
  std::unique_ptr<WindowProjectNodeContext> window_project_node_context_owned_;
  // The active window function.
  WindowFunctionContext* active_window_function_{nullptr};

  mutable InputTableInfoCache input_table_info_cache_;
  AggregatedColRange agg_col_range_cache_;
  StringDictionaryGenerations string_dictionary_generations_;
  TableGenerations table_generations_;
  static mapd_shared_mutex executor_session_mutex_;
  static std::string current_query_session_;
  // a pair of <query_session, interrupted_flag>
  static InterruptFlagMap queries_interrupt_flag_;

  static std::map<int, std::shared_ptr<Executor>> executors_;
  static std::atomic_flag execute_spin_lock_;

  // SQL queries take a shared lock, exclusive options (cache clear, memory clear) take a
  // write lock
  static mapd_shared_mutex execute_mutex_;
  static mapd_shared_mutex executors_cache_mutex_;

  // for now we use recycler_mutex only for cardinality_cache_
  // and will expand its coverage for more interesting caches for query excution
  static mapd_shared_mutex recycler_mutex_;
  static std::unordered_map<std::string, size_t> cardinality_cache_;

 public:
  static const int32_t ERR_DIV_BY_ZERO{1};
  static const int32_t ERR_OUT_OF_GPU_MEM{2};
  static const int32_t ERR_OUT_OF_SLOTS{3};
  static const int32_t ERR_UNSUPPORTED_SELF_JOIN{4};
  static const int32_t ERR_OUT_OF_RENDER_MEM{5};
  static const int32_t ERR_OUT_OF_CPU_MEM{6};
  static const int32_t ERR_OVERFLOW_OR_UNDERFLOW{7};
  static const int32_t ERR_OUT_OF_TIME{9};
  static const int32_t ERR_INTERRUPTED{10};
  static const int32_t ERR_COLUMNAR_CONVERSION_NOT_SUPPORTED{11};
  static const int32_t ERR_TOO_MANY_LITERALS{12};
  static const int32_t ERR_STRING_CONST_IN_RESULTSET{13};
  static const int32_t ERR_STREAMING_TOP_N_NOT_SUPPORTED_IN_RENDER_QUERY{14};
  static const int32_t ERR_SINGLE_VALUE_FOUND_MULTIPLE_VALUES{15};
  static const int32_t ERR_GEOS{16};

  static std::mutex compilation_mutex_;
  static std::mutex kernel_mutex_;

  friend class BaselineJoinHashTable;
  friend class CodeGenerator;
  friend class ColumnFetcher;
  friend class ExecutionKernel;
  friend class OverlapsJoinHashTable;
  friend class GroupByAndAggregate;
  friend class QueryCompilationDescriptor;
  friend class QueryMemoryDescriptor;
  friend class QueryMemoryInitializer;
  friend class QueryFragmentDescriptor;
  friend class QueryExecutionContext;
  friend class ResultSet;
  friend class InValuesBitmap;
  friend class JoinHashTable;
  friend class LeafAggregator;
  friend class QueryRewriter;
  friend class PendingExecutionClosure;
  friend class RelAlgExecutor;
  friend class TableOptimizer;
  friend class TableFunctionCompilationContext;
  friend class TableFunctionExecutionContext;
  friend struct TargetExprCodegenBuilder;
  friend struct TargetExprCodegen;
  friend class WindowProjectNodeContext;
};

inline std::string get_null_check_suffix(const SQLTypeInfo& lhs_ti,
                                         const SQLTypeInfo& rhs_ti) {
  if (lhs_ti.get_notnull() && rhs_ti.get_notnull()) {
    return "";
  }
  std::string null_check_suffix{"_nullable"};
  if (lhs_ti.get_notnull()) {
    CHECK(!rhs_ti.get_notnull());
    null_check_suffix += "_rhs";
  } else if (rhs_ti.get_notnull()) {
    CHECK(!lhs_ti.get_notnull());
    null_check_suffix += "_lhs";
  }
  return null_check_suffix;
}

inline bool is_unnest(const Analyzer::Expr* expr) {
  return dynamic_cast<const Analyzer::UOper*>(expr) &&
         static_cast<const Analyzer::UOper*>(expr)->get_optype() == kUNNEST;
}

bool is_trivial_loop_join(const std::vector<InputTableInfo>& query_infos,
                          const RelAlgExecutionUnit& ra_exe_unit);

std::unordered_set<int> get_available_gpus(const Catalog_Namespace::Catalog& cat);

size_t get_context_count(const ExecutorDeviceType device_type,
                         const size_t cpu_count,
                         const size_t gpu_count);

extern "C" void register_buffer_with_executor_rsm(int64_t exec, int8_t* buffer);

const Analyzer::Expr* remove_cast_to_int(const Analyzer::Expr* expr);

#endif  // QUERYENGINE_EXECUTE_H<|MERGE_RESOLUTION|>--- conflicted
+++ resolved
@@ -71,43 +71,6 @@
 #include <unordered_map>
 #include <unordered_set>
 
-<<<<<<< HEAD
-extern bool g_enable_watchdog;
-extern bool g_enable_dynamic_watchdog;
-extern unsigned g_dynamic_watchdog_time_limit;
-extern unsigned g_trivial_loop_join_threshold;
-extern bool g_from_table_reordering;
-extern bool g_enable_filter_push_down;
-extern bool g_allow_cpu_retry;
-extern bool g_null_div_by_zero;
-extern bool g_bigint_count;
-extern bool g_inner_join_fragment_skipping;
-extern float g_filter_push_down_low_frac;
-extern float g_filter_push_down_high_frac;
-extern size_t g_filter_push_down_passing_row_ubound;
-extern bool g_enable_columnar_output;
-extern bool g_enable_overlaps_hashjoin;
-extern bool g_enable_hashjoin_many_to_many;
-extern size_t g_overlaps_max_table_size_bytes;
-extern bool g_strip_join_covered_quals;
-extern size_t g_constrained_by_in_threshold;
-extern size_t g_big_group_threshold;
-extern bool g_enable_window_functions;
-extern bool g_enable_table_functions;
-extern size_t g_max_memory_allocation_size;
-extern double g_bump_allocator_step_reduction;
-extern bool g_enable_direct_columnarization;
-extern bool g_enable_lazy_fetch;
-extern bool g_enable_multifrag_rs;
-extern bool g_enable_runtime_query_interrupt;
-extern unsigned g_runtime_query_interrupt_frequency;
-extern size_t g_gpu_smem_threshold;
-extern bool g_enable_smem_grouped_non_count_agg;
-extern bool g_enable_smem_non_grouped_agg;
-
-class QueryCompilationDescriptor;
-=======
->>>>>>> 62f1aeab
 using QueryCompilationDescriptorOwned = std::unique_ptr<QueryCompilationDescriptor>;
 class QueryMemoryDescriptor;
 using QueryMemoryDescriptorOwned = std::unique_ptr<QueryMemoryDescriptor>;
@@ -465,74 +428,6 @@
                              const RelAlgExecutionUnit& ra_exe_unit,
                              const FragmentsList& selected_fragments) const;
 
-<<<<<<< HEAD
-  class ExecutionDispatch {
-   private:
-    Executor* executor_;
-    const RelAlgExecutionUnit& ra_exe_unit_;
-    const std::vector<InputTableInfo>& query_infos_;
-    const Catalog_Namespace::Catalog& cat_;
-    mutable std::vector<uint64_t> all_frag_row_offsets_;
-    mutable std::mutex all_frag_row_offsets_mutex_;
-    const std::shared_ptr<RowSetMemoryOwner> row_set_mem_owner_;
-    RenderInfo* render_info_;
-    std::vector<std::pair<ResultSetPtr, std::vector<size_t>>> all_fragment_results_;
-    std::atomic_flag dynamic_watchdog_set_ = ATOMIC_FLAG_INIT;
-    static std::mutex reduce_mutex_;
-
-    void runImpl(const ExecutorDeviceType chosen_device_type,
-                 int chosen_device_id,
-                 const ExecutionOptions& eo,
-                 const ColumnFetcher& column_fetcher,
-                 const QueryCompilationDescriptor& query_comp_desc,
-                 const QueryMemoryDescriptor& query_mem_desc,
-                 const FragmentsList& frag_list,
-                 const ExecutorDispatchMode kernel_dispatch_mode,
-                 const int64_t rowid_lookup_key);
-
-   public:
-    ExecutionDispatch(Executor* executor,
-                      const RelAlgExecutionUnit& ra_exe_unit,
-                      const std::vector<InputTableInfo>& query_infos,
-                      const Catalog_Namespace::Catalog& cat,
-                      const std::shared_ptr<RowSetMemoryOwner> row_set_mem_owner,
-                      RenderInfo* render_info);
-
-    ExecutionDispatch(const ExecutionDispatch&) = delete;
-
-    ExecutionDispatch& operator=(const ExecutionDispatch&) = delete;
-
-    ExecutionDispatch(ExecutionDispatch&&) = delete;
-
-    ExecutionDispatch& operator=(ExecutionDispatch&&) = delete;
-
-    std::tuple<QueryCompilationDescriptorOwned, QueryMemoryDescriptorOwned> compile(
-        const size_t max_groups_buffer_entry_guess,
-        const int8_t crt_min_byte_width,
-        const CompilationOptions& co,
-        const ExecutionOptions& eo,
-        const ColumnFetcher& column_fetcher,
-        const bool has_cardinality_estimation);
-
-    void run(const ExecutorDeviceType chosen_device_type,
-             int chosen_device_id,
-             const ExecutionOptions& eo,
-             const ColumnFetcher& column_fetcher,
-             const QueryCompilationDescriptor& query_comp_desc,
-             const QueryMemoryDescriptor& query_mem_desc,
-             const FragmentsList& frag_ids,
-             const ExecutorDispatchMode kernel_dispatch_mode,
-             const int64_t rowid_lookup_key);
-
-    const RelAlgExecutionUnit& getExecutionUnit() const;
-
-    const std::vector<uint64_t>& getFragOffsets() const;
-
-    std::vector<std::pair<ResultSetPtr, std::vector<size_t>>>& getFragmentResults();
-
-    friend class QueryCompilationDescriptor;
-  };
-
   TemporaryTable executeWorkUnit(size_t& max_groups_buffer_entry_guess,
                                  const bool is_agg,
                                  const std::vector<InputTableInfo>&,
@@ -544,19 +439,6 @@
                                  RenderInfo* render_info,
                                  const bool has_cardinality_estimation,
                                  ColumnCacheMap& column_cache);
-=======
-  ResultSetPtr executeWorkUnit(size_t& max_groups_buffer_entry_guess,
-                               const bool is_agg,
-                               const std::vector<InputTableInfo>&,
-                               const RelAlgExecutionUnit&,
-                               const CompilationOptions&,
-                               const ExecutionOptions& options,
-                               const Catalog_Namespace::Catalog&,
-                               std::shared_ptr<RowSetMemoryOwner>,
-                               RenderInfo* render_info,
-                               const bool has_cardinality_estimation,
-                               ColumnCacheMap& column_cache);
->>>>>>> 62f1aeab
 
   void executeUpdate(const RelAlgExecutionUnit& ra_exe_unit,
                      const std::vector<InputTableInfo>& table_infos,
@@ -753,15 +635,11 @@
                              CodeCache&);
 
  private:
-<<<<<<< HEAD
-  TemporaryTable resultsUnion(ExecutionDispatch& execution_dispatch,
+  TemporaryTable resultsUnion(SharedKernelContext& shared_context,
+                              const RelAlgExecutionUnit& ra_exe_unit,
                               bool merge = true,
                               bool sort_by_table_id = false,
                               const std::map<int, size_t>& order_map = {});
-=======
-  ResultSetPtr resultsUnion(SharedKernelContext& shared_context,
-                            const RelAlgExecutionUnit& ra_exe_unit);
->>>>>>> 62f1aeab
   std::vector<int64_t> getJoinHashTablePtrs(const ExecutorDeviceType device_type,
                                             const int device_id);
   ResultSetPtr reduceMultiDeviceResults(
