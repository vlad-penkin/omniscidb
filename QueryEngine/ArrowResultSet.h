/*
 * Copyright 2017 MapD Technologies, Inc.
 *
 * Licensed under the Apache License, Version 2.0 (the "License");
 * you may not use this file except in compliance with the License.
 * You may obtain a copy of the License at
 *
 *     http://www.apache.org/licenses/LICENSE-2.0
 *
 * Unless required by applicable law or agreed to in writing, software
 * distributed under the License is distributed on an "AS IS" BASIS,
 * WITHOUT WARRANTIES OR CONDITIONS OF ANY KIND, either express or implied.
 * See the License for the specific language governing permissions and
 * limitations under the License.
 */

#pragma once

#include "CompilationOptions.h"
#include "DataMgr/DataMgr.h"
#include "Descriptors/RelAlgExecutionDescriptor.h"
#include "ResultSet.h"
#include "TargetMetaInfo.h"
#include "TargetValue.h"

#include <sys/ipc.h>
#include <type_traits>

#include "arrow/api.h"
#include "arrow/ipc/api.h"
#ifdef HAVE_CUDA
#include <arrow/gpu/cuda_api.h>
#endif  // HAVE_CUDA

static_assert(ARROW_VERSION >= 16000, "Apache Arrow v0.16.0 or above is required.");

// TODO(wamsi): ValueArray is not optimal. Remove it and inherrit from base vector class.
using ValueArray = boost::variant<std::vector<bool>,
                                  std::vector<uint8_t>,
                                  std::vector<int8_t>,
                                  std::vector<int16_t>,
                                  std::vector<int32_t>,
                                  std::vector<int64_t>,
                                  std::vector<float>,
                                  std::vector<double>,
                                  std::vector<std::string>>;

class ArrowResultSet;

class ArrowResultSetRowIterator {
 public:
  using value_type = std::vector<TargetValue>;
  using difference_type = std::ptrdiff_t;
  using pointer = std::vector<TargetValue>*;
  using reference = std::vector<TargetValue>&;
  using iterator_category = std::input_iterator_tag;

  bool operator==(const ArrowResultSetRowIterator& other) const {
    return result_set_ == other.result_set_ && crt_row_idx_ == other.crt_row_idx_;
  }
  bool operator!=(const ArrowResultSetRowIterator& other) const {
    return !(*this == other);
  }

  inline value_type operator*() const;
  ArrowResultSetRowIterator& operator++(void) {
    crt_row_idx_++;
    return *this;
  }
  ArrowResultSetRowIterator operator++(int) {
    ArrowResultSetRowIterator iter(*this);
    ++(*this);
    return iter;
  }

 private:
  const ArrowResultSet* result_set_;
  size_t crt_row_idx_;

  ArrowResultSetRowIterator(const ArrowResultSet* rs)
      : result_set_(rs), crt_row_idx_(0){};

  friend class ArrowResultSet;
};

struct ArrowResult {
  std::vector<char> sm_handle;
  int64_t sm_size;
  std::vector<char> df_handle;
  int64_t df_size;
  std::string serialized_cuda_handle;  // Only for GPU memory deallocation
};

// Expose Arrow buffers as a subset of the ResultSet interface
// to make it work within the existing execution test framework.
class ArrowResultSet {
 public:
  ArrowResultSet(const std::shared_ptr<ResultSet>& rows,
                 const std::vector<TargetMetaInfo>& targets_meta);
  ArrowResultSet(const std::shared_ptr<ResultSet>& rows) : ArrowResultSet(rows, {}) {}

  ArrowResultSetRowIterator rowIterator(size_t from_index,
                                        bool translate_strings,
                                        bool decimal_to_double) const {
    ArrowResultSetRowIterator iter(this);
    for (size_t i = 0; i < from_index; i++) {
      ++iter;
    }

    return iter;
  }

  ArrowResultSetRowIterator rowIterator(bool translate_strings,
                                        bool decimal_to_double) const {
    return rowIterator(0, translate_strings, decimal_to_double);
  }

  std::vector<TargetValue> getRowAt(const size_t index) const;

  std::vector<TargetValue> getNextRow(const bool translate_strings,
                                      const bool decimal_to_double) const;

  size_t colCount() const;

  SQLTypeInfo getColType(const size_t col_idx) const;

  bool definitelyHasNoRows() const;

  size_t rowCount() const;

  static void deallocateArrowResultBuffer(
      const ArrowResult& result,
      const ExecutorDeviceType device_type,
      const size_t device_id,
      std::shared_ptr<Data_Namespace::DataMgr>& data_mgr);

 private:
  void resultSetArrowLoopback();
  template <typename Type, typename ArrayType>
  void appendValue(std::vector<TargetValue>& row,
                   const arrow::Array& column,
                   const Type null_val,
                   const size_t idx) const;

  std::shared_ptr<ResultSet> rows_;
  std::vector<TargetMetaInfo> targets_meta_;
  std::shared_ptr<arrow::RecordBatch> record_batch_;
  arrow::ipc::DictionaryMemo dictionary_memo_;

  // Boxed arrays from the record batch. The result of RecordBatch::column is
  // temporary, so we cache these for better performance
  std::vector<std::shared_ptr<arrow::Array>> columns_;
  mutable size_t crt_row_idx_;
  std::vector<TargetMetaInfo> column_metainfo_;
};

ArrowResultSetRowIterator::value_type ArrowResultSetRowIterator::operator*() const {
  return result_set_->getRowAt(crt_row_idx_);
}

class ExecutionResult;

// Take results from the executor, serializes them to Arrow and then deserialize
// them to ArrowResultSet, which can then be used by the existing test framework.
std::unique_ptr<ArrowResultSet> result_set_arrow_loopback(const ExecutionResult& results);

// QUERYENGINE_// Take results from the executor, serializes them to Arrow and then
// deserialize them to ArrowResultSet, which can then be used by the existing test
// framework.
std::unique_ptr<ArrowResultSet> result_set_arrow_loopback(
    const ExecutionResult* results,
    const std::shared_ptr<ResultSet>& rows);

class ArrowResultSetConverter {
 public:
  ArrowResultSetConverter(const std::shared_ptr<ResultSet>& results,
                          const std::shared_ptr<Data_Namespace::DataMgr> data_mgr,
                          const ExecutorDeviceType device_type,
                          const int32_t device_id,
                          const std::vector<std::string>& col_names,
                          const int32_t first_n)
      : results_(results)
      , data_mgr_(data_mgr)
      , device_type_(device_type)
      , device_id_(device_id)
      , col_names_(col_names)
      , top_n_(first_n) {}

  ArrowResult getArrowResult() const;

  // TODO(adb): Proper namespacing for this set of functionality. For now, make this
  // public and leverage the converter class as namespace
  struct ColumnBuilder {
    std::shared_ptr<arrow::Field> field;
    std::unique_ptr<arrow::ArrayBuilder> builder;
    SQLTypeInfo col_type;
    SQLTypes physical_type;
  };

 private:
  ArrowResultSetConverter(const std::shared_ptr<ResultSet>& results,
                          const std::vector<std::string>& col_names,
                          const int32_t first_n)
      : results_(results), col_names_(col_names), top_n_(first_n) {}

  std::shared_ptr<arrow::RecordBatch> convertToArrow() const;

  std::shared_ptr<arrow::RecordBatch> getArrowBatch(
      const std::shared_ptr<arrow::Schema>& schema) const;

  std::shared_ptr<arrow::Field> makeField(const std::string name,
                                          const SQLTypeInfo& target_type) const;

  struct SerializedArrowOutput {
    std::shared_ptr<arrow::Buffer> schema;
    std::shared_ptr<arrow::Buffer> records;
    key_t records_shm_key = IPC_PRIVATE;
  };
  SerializedArrowOutput getSerializedArrowOutput(arrow::ipc::DictionaryMemo* memo) const;

  void initializeColumnBuilder(ColumnBuilder& column_builder,
                               const SQLTypeInfo& col_type,
                               const std::shared_ptr<arrow::Field>& field) const;

  void append(ColumnBuilder& column_builder,
              const ValueArray& values,
              const std::shared_ptr<std::vector<bool>>& is_valid) const;
  void append(ColumnBuilder& column_builder,
              int8_t* data,
              size_t entry_count,
              const uint8_t* is_valid) const;

<<<<<<< HEAD
  template <typename BuilderType, typename C_TYPE>
  inline void appendToColumnBuilder(
      ColumnBuilder& column_builder,
      const ValueArray& values,
      const std::shared_ptr<std::vector<bool>>& is_valid) const;
  template <typename BuilderType, typename C_TYPE>
  inline void appendToColumnBuilder(ColumnBuilder& column_builder,
                                    int8_t* data,
                                    size_t entry_count,
                                    const uint8_t* is_valid) const;

=======
>>>>>>> 2878cc07
  inline std::shared_ptr<arrow::Array> finishColumnBuilder(
      ColumnBuilder& column_builder) const;

  std::shared_ptr<ResultSet> results_;
  std::shared_ptr<Data_Namespace::DataMgr> data_mgr_ = nullptr;
  ExecutorDeviceType device_type_ = ExecutorDeviceType::GPU;
  int32_t device_id_ = 0;
  std::vector<std::string> col_names_;
  int32_t top_n_;

  mutable std::vector<std::unique_ptr<int8_t[]>> values_;
  mutable std::vector<std::unique_ptr<uint8_t[]>> is_valid_;

  friend class ArrowResultSet;
};

template <typename T>
constexpr auto scale_epoch_values() {
  return std::is_same<T, arrow::Date32Builder>::value ||
         std::is_same<T, arrow::Date64Builder>::value;
}<|MERGE_RESOLUTION|>--- conflicted
+++ resolved
@@ -225,25 +225,7 @@
   void append(ColumnBuilder& column_builder,
               const ValueArray& values,
               const std::shared_ptr<std::vector<bool>>& is_valid) const;
-  void append(ColumnBuilder& column_builder,
-              int8_t* data,
-              size_t entry_count,
-              const uint8_t* is_valid) const;
-
-<<<<<<< HEAD
-  template <typename BuilderType, typename C_TYPE>
-  inline void appendToColumnBuilder(
-      ColumnBuilder& column_builder,
-      const ValueArray& values,
-      const std::shared_ptr<std::vector<bool>>& is_valid) const;
-  template <typename BuilderType, typename C_TYPE>
-  inline void appendToColumnBuilder(ColumnBuilder& column_builder,
-                                    int8_t* data,
-                                    size_t entry_count,
-                                    const uint8_t* is_valid) const;
-
-=======
->>>>>>> 2878cc07
+
   inline std::shared_ptr<arrow::Array> finishColumnBuilder(
       ColumnBuilder& column_builder) const;
 
