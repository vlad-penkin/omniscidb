--- conflicted
+++ resolved
@@ -202,14 +202,9 @@
     def executeRA(self, query):
         obj = PyCursor();
         assert not self.closed
-<<<<<<< HEAD
-        obj.c_cursor = self.c_dbe.executeDMLwithRA(bytes(query, 'utf-8'));
+        obj.c_cursor = self.c_dbe.executeRA(bytes(query, 'utf-8'));
         prb = obj.getArrowRecordBatch()
         return prb.to_pandas()
-=======
-        obj.c_cursor = self.c_dbe.executeRA(bytes(query, 'utf-8'));
-        return obj;
->>>>>>> 4355ae5f
 
     def consumeArrowTable(self, name, table):
         assert not self.closed
