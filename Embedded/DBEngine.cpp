﻿/*
 * Copyright 2020 OmniSci, Inc.
 *
 * Licensed under the Apache License, Version 2.0 (the "License");
 * you may not use this file except in compliance with the License.
 * You may obtain a copy of the License at
 *
 *     http://www.apache.org/licenses/LICENSE-2.0
 *
 * Unless required by applicable law or agreed to in writing, software
 * distributed under the License is distributed on an "AS IS" BASIS,
 * WITHOUT WARRANTIES OR CONDITIONS OF ANY KIND, either express or implied.
 * See the License for the specific language governing permissions and
 * limitations under the License.
 */

#include "DBEngine.h"
#include <boost/filesystem.hpp>
#include "DataMgr/ForeignStorage/ArrowForeignStorage.h"
#include "DataMgr/ForeignStorage/ForeignStorageInterface.h"
#include "Fragmenter/FragmentDefaultValues.h"
#include "QueryEngine/ArrowResultSet.h"
#include "QueryEngine/ExtensionFunctionsWhitelist.h"
#include "QueryEngine/TableFunctions/TableFunctionsFactory.h"
#include "QueryRunner/QueryRunner.h"
#include "Parser/ParserWrapper.h"
#include "Parser/parser.h"
#include "QueryEngine/Execute.h"

extern bool g_enable_union;

using QR = QueryRunner::QueryRunner;

namespace EmbeddedDatabase {

class DBEngineImpl;

/**
 * Cursor internal implementation
 */
class CursorImpl : public Cursor {
 public:
  CursorImpl(std::shared_ptr<ResultSet> result_set,
             std::vector<std::string> col_names)
      : result_set_(result_set), col_names_(col_names) {}

  ~CursorImpl() {
    col_names_.clear();
    record_batch_.reset();
    result_set_.reset();
  }

  size_t getColCount() { return result_set_ ? result_set_->colCount() : 0; }

  size_t getRowCount() { return result_set_ ? result_set_->rowCount() : 0; }

  Row getNextRow() {
    if (result_set_) {
      auto row = result_set_->getNextRow(true, false);
      return row.empty() ? Row() : Row(row);
    }
    return Row();
  }

  ColumnType getColType(uint32_t col_num) {
    if (col_num < getColCount()) {
      SQLTypeInfo type_info = result_set_->getColType(col_num);
      return sqlToColumnType(type_info.get_type());
    }
    return ColumnType::UNKNOWN;
  }

  std::shared_ptr<arrow::RecordBatch> getArrowRecordBatch() {
    if (record_batch_) {
      return record_batch_;
    }
    auto col_count = getColCount();
    if (col_count > 0) {
      auto row_count = getRowCount();
      if (row_count > 0) {
        auto converter = std::make_unique<ArrowResultSetConverter>(
          result_set_, col_names_, -1);
        record_batch_ = converter->convertToArrow();
        return record_batch_;
      }
    }
    return nullptr;
  }

 private:
  std::shared_ptr<ResultSet> result_set_;
  std::vector<std::string> col_names_;
  std::shared_ptr<arrow::RecordBatch> record_batch_;
};

/**
 * DBEngine internal implementation
 */
class DBEngineImpl : public DBEngine {

 public:
  DBEngineImpl(const std::string& base_path, int port) {
    if (!init(base_path, port)) {
      std::cerr << "DBEngine initialization failed" << std::endl;
    }
  }

  bool init(const std::string& base_path, int port) {
    SystemParameters mapd_parms;
    std::string db_path = base_path.empty() ? DEFAULT_DATABASE_PATH : base_path;
    std::string data_path = db_path + + "/mapd_data";

    try {
      registerArrowForeignStorage();
      registerArrowCsvForeignStorage();

      auto is_new_db = !catalogExists(db_path);
      if (is_new_db) {
        cleanCatalog(db_path);
        createCatalog(db_path);
      }
      data_mgr_= std::make_shared<Data_Namespace::DataMgr>(data_path, mapd_parms, false, 0);
      calcite_ = std::make_shared<Calcite>(-1, port, db_path, 1024, 5000);

      ExtensionFunctionsWhitelist::add(calcite_->getExtensionFunctionWhitelist());
      // TODO: add UDFs with engine parameters handling
      //if (!udf_filename.empty()) {
      //  ExtensionFunctionsWhitelist::addUdfs(calcite_->getUserDefinedFunctionWhitelist());
      //}
      table_functions::TableFunctionsFactory::init();

      auto& sys_cat = Catalog_Namespace::SysCatalog::instance();
      sys_cat.init(db_path, data_mgr_, {}, calcite_, is_new_db, false, {});

      logger::LogOptions log_options("DBE");
      log_options.set_base_path(db_path);
      logger::init(log_options);

      if (!sys_cat.getSqliteConnector()) {
        std::cerr << "DBE:init: SqliteConnector is null" << std::endl;
        return false;
      }

      sys_cat.getMetadataForDB(OMNISCI_DEFAULT_DB, database_);
      auto catalog = Catalog_Namespace::Catalog::get(
          db_path, database_, data_mgr_, std::vector<LeafHostInfo>(), calcite_, false);
      sys_cat.getMetadataForUser(OMNISCI_ROOT_USER, user_);
      auto session = std::make_unique<Catalog_Namespace::SessionInfo>(
          catalog, user_, ExecutorDeviceType::CPU, "");
      QR::init(session);

      base_path_ = db_path;
      return true;
    } catch (std::exception const& e) {
      std::cerr << "DBE:init: " << e.what() << std::endl;
    } catch (...) {
      std::cerr << "DBE:init: Unknown exception" << std::endl;
    }
    return false;
 }

  void reset() {
    if (calcite_) {
      calcite_->close_calcite_server();
      calcite_.reset();
    }
    cursors_.clear();
    QR::reset();
    ForeignStorageInterface::destroy();
    data_mgr_.reset();
    base_path_.clear();
  }

  void executeDDL(const std::string& query) {
    try {
      QR::get()->runDDLStatement(query);
    } catch (std::exception const& e) {
      std::cerr << "DBE:executeDDL: " << e.what() << std::endl;
    } catch (...) {
      std::cerr << "DBE:executeDDL: Unknown exception" << std::endl;
    }
  }

  void createArrowTable(const std::string& name, std::shared_ptr<arrow::Table>& table) {
    setArrowTable(name, table);
    try {
      auto session = QR::get()->getSession();
      TableDescriptor td;
      td.tableName = name;
      td.userId = session->get_currentUser().userId;
      td.storageType = "ARROW:" + name;
      td.persistenceLevel = Data_Namespace::MemoryLevel::CPU_LEVEL;
      td.isView = false;
      td.fragmenter = nullptr;
      td.fragType = Fragmenter_Namespace::FragmenterType::INSERT_ORDER;
      td.maxFragRows = DEFAULT_FRAGMENT_ROWS;
      td.maxChunkSize = DEFAULT_MAX_CHUNK_SIZE;
      td.fragPageSize = DEFAULT_PAGE_SIZE;
      td.maxRows = DEFAULT_MAX_ROWS;
      td.keyMetainfo = "[]";

      std::list<ColumnDescriptor> cols;
      std::vector<Parser::SharedDictionaryDef> dictionaries;
      auto catalog = QR::get()->getCatalog();
      // nColumns
      catalog->createTable(td, cols, dictionaries, false);
      Catalog_Namespace::SysCatalog::instance().createDBObject(
          session->get_currentUser(), td.tableName, TableDBObjectType, *catalog);
    } catch (...) {
      releaseArrowTable(name);
      throw;
    }
    releaseArrowTable(name);
  }

  Cursor* executeDML(const std::string& query) {
    try {
      ParserWrapper pw{query};
      if (pw.isCalcitePathPermissable()) {
        const auto execution_result =
          QR::get()->runSelectQuery(query, ExecutorDeviceType::CPU, true, true);
        auto targets = execution_result.getTargetsMeta();
        std::vector<std::string> col_names;
        for (const auto target : targets) {
          col_names.push_back(target.get_resname());
        }
        auto rs = execution_result.getRows();
        cursors_.emplace_back(new CursorImpl(rs, col_names));
        return cursors_.back();
      }

      auto session_info = QR::get()->getSession();
      auto query_state = QR::create_query_state(session_info, query);
      auto stdlog = STDLOG(query_state);

      SQLParser parser;
      std::list<std::unique_ptr<Parser::Stmt>> parse_trees;
      std::string last_parsed;
      CHECK_EQ(parser.parse(query, parse_trees, last_parsed), 0) << query;
      CHECK_EQ(parse_trees.size(), size_t(1));
      auto stmt = parse_trees.front().get();
      auto insert_values_stmt = dynamic_cast<InsertValuesStmt*>(stmt);
      CHECK(insert_values_stmt);
      insert_values_stmt->execute(*session_info);
      return nullptr;
    } catch (std::exception const& e) {
      std::cerr << "DBE:executeDML: " << e.what() << std::endl;
    } catch (...) {
      std::cerr << "DBE:executeDML: Unknown exception" << std::endl;
    }
    return nullptr;
  }

  Cursor* executeRA(const std::string& query) {
    try {
      const auto execution_result =
          QR::get()->runSelectQueryRA(query, ExecutorDeviceType::CPU, true, true);
      auto targets = execution_result.getTargetsMeta();
      std::vector<std::string> col_names;
      for (const auto target : targets) {
        col_names.push_back(target.get_resname());
      }
      auto rs = execution_result.getRows();
      cursors_.emplace_back(new CursorImpl(rs, col_names));
      return cursors_.back();
    } catch (std::exception const& e) {
      std::cerr << "DBE:executeRA: " << e.what() << std::endl;
    } catch (...) {
      std::cerr << "DBE:executeRA: Unknown exception" << std::endl;
    }
    return nullptr;
  }

  std::vector<std::string> getTables() {
    std::vector<std::string> table_names;
    auto catalog = QR::get()->getCatalog();
    if (catalog) {
      try {
        const auto tables = catalog->getAllTableMetadata();
        for (const auto td : tables) {
          if (td->shard >= 0) {
            // skip shards, they're not standalone tables
            continue;
          }
          table_names.push_back(td->tableName);
        }
      } catch (std::exception const& e) {
        std::cerr << "DBE:getTables: " << e.what() << std::endl;
      }
    } else {
<<<<<<< HEAD
      std::cerr << "DBE:getTables: catalog is NULL" << std::endl;
    }
    return table_names;
  }

  std::vector<ColumnDetails> getTableDetails(const std::string& table_name) {
    std::vector<ColumnDetails> result;
    auto catalog = QR::get()->getCatalog();
    if (catalog) {
      auto metadata = catalog->getMetadataForTable(table_name, false);
      if (metadata) {
        const auto col_descriptors = catalog->getAllColumnMetadataForTable(
          metadata->tableId, false, true, false);
        const auto deleted_cd = catalog->getDeletedColumn(metadata);
        for (const auto cd : col_descriptors) {
          if (cd == deleted_cd) {
            continue;
          }
          ColumnDetails col_details;
          col_details.col_name = cd->columnName;
          auto ct = cd->columnType;
          SQLTypes sql_type = ct.get_type();
          EncodingType sql_enc = ct.get_compression();
          col_details.col_type = sqlToColumnType(sql_type);
          col_details.encoding = sqlToColumnEncoding(sql_enc);
          col_details.nullable = !ct.get_notnull();
          col_details.is_array = (sql_type == kARRAY);
          if (IS_GEO(sql_type)) {
            col_details.precision = static_cast<int>(ct.get_subtype());
            col_details.scale = ct.get_output_srid();
          } else {
            col_details.precision = ct.get_precision();
            col_details.scale = ct.get_scale();
          }
          if (col_details.encoding == ColumnEncoding::DICT) {
            // have to get the actual size of the encoding from the dictionary
            // definition
            const int dict_id = ct.get_comp_param();
            auto dd = catalog->getMetadataForDict(dict_id, false);
            if (dd) {
              col_details.comp_param = dd->dictNBits;
            } else {
              std::cerr << "DBE:getTableDetails: Dictionary doesn't exist" << std::endl;
            }
          } else {
            col_details.comp_param = ct.get_comp_param();
            if (ct.is_date_in_days() && col_details.comp_param == 0) {
              col_details.comp_param = 32;
            }
          }
          result.push_back(col_details);
        }
      }
    }
    return result;
  }

  void createUser(const std::string& user_name, const std::string& password) {
    Catalog_Namespace::UserMetadata user;
    auto& sys_cat = Catalog_Namespace::SysCatalog::instance();
    if (!sys_cat.getMetadataForUser(user_name, user)) {
      sys_cat.createUser(user_name, password, false, "", true);
    }
  }

  void dropUser(const std::string& user_name) {
    Catalog_Namespace::UserMetadata user;
    auto& sys_cat = Catalog_Namespace::SysCatalog::instance();
    if (!sys_cat.getMetadataForUser(user_name, user)) {
      sys_cat.dropUser(user_name);
    }
  }

  void createDatabase(const std::string& db_name) {
    Catalog_Namespace::DBMetadata db;
    auto& sys_cat = Catalog_Namespace::SysCatalog::instance();
    if (!sys_cat.getMetadataForDB(db_name, db)) {
      sys_cat.createDatabase(db_name, user_.userId);
    }
  }

  void dropDatabase(const std::string& db_name) {
    Catalog_Namespace::DBMetadata db;
    auto& sys_cat = Catalog_Namespace::SysCatalog::instance();
    if (sys_cat.getMetadataForDB(db_name, db)) {
      sys_cat.dropDatabase(db);
    }
  }

  bool setDatabase(std::string& db_name) {
    try {
=======
      SystemParameters system_parameters;
      std::string data_path = base_path_ + OMNISCI_DATA_PATH;
      data_mgr_ = std::make_shared<Data_Namespace::DataMgr>(
          data_path, system_parameters, false, 0);
      auto calcite = std::make_shared<Calcite>(-1, CALCITEPORT, base_path_, 1024, 5000);
>>>>>>> 62f1aeab
      auto& sys_cat = Catalog_Namespace::SysCatalog::instance();
      auto catalog = sys_cat.switchDatabase(db_name, user_.userName);
      updateSession(catalog);
      sys_cat.getMetadataForDB(db_name, database_);
      return true;
    } catch (std::exception const& e) {
      std::cerr << "DBE:setDatabase: " << e.what() << std::endl;
    } catch (...) {
      std::cerr << "DBE:setDatabase: Unknown exception" << std::endl;
    }
    return false;
  }

  bool login(std::string& db_name,
             std::string& user_name,
             const std::string& password) {
    Catalog_Namespace::UserMetadata user_meta;
    try {
      auto& sys_cat = Catalog_Namespace::SysCatalog::instance();
      auto catalog = sys_cat.login(db_name, user_name, password, user_meta, true);
      updateSession(catalog);
      sys_cat.getMetadataForDB(db_name, database_);
      sys_cat.getMetadataForUser(user_name, user_);
      return true;
    } catch (std::exception const& e) {
      std::cerr << "DBE:login: " << e.what() << std::endl;
    } catch (...) {
      std::cerr << "DBE:login: Unknown exception" << std::endl;
    }
    return false;
  }

 protected:
  void updateSession(std::shared_ptr<Catalog_Namespace::Catalog> catalog) {
    auto session = std::make_unique<Catalog_Namespace::SessionInfo>(
      catalog, user_, ExecutorDeviceType::CPU, "");
    cursors_.clear();
    QR::reset();
    QR::init(session);
  }

  bool catalogExists(const std::string& base_path) {
    if (!boost::filesystem::exists(base_path)) {
      return false;
    }
      for (auto& subdir : system_folders_) {
        std::string path = base_path + "/" + subdir;
        if (!boost::filesystem::exists(path)) {
          return false;
        }
      }
    return true;
  }

  void cleanCatalog(const std::string& base_path) {
    if (boost::filesystem::exists(base_path)) {
      for (auto& subdir : system_folders_) {
        std::string path = base_path + "/" + subdir;
        if (boost::filesystem::exists(path)) {
          boost::filesystem::remove_all(path);
        }
      }
    }
  }

  void createCatalog(const std::string& base_path) {
    if (!boost::filesystem::exists(base_path)) {
      if (!boost::filesystem::create_directory(base_path)) {
        std::cerr << "Cannot create database directory: " << base_path << std::endl;
        return;
      }
    }
    for (auto& subdir : system_folders_) {
      std::string path = base_path + "/" + subdir;
      if (!boost::filesystem::exists(path)) {
        if (!boost::filesystem::create_directory(path)) {
          std::cerr << "Cannot create database subdirectory: " << path << std::endl;
          return;
        }
      }
    }
  }

 private:
  std::string base_path_;
  std::shared_ptr<Data_Namespace::DataMgr> data_mgr_;
  std::shared_ptr<Calcite> calcite_;
  Catalog_Namespace::DBMetadata database_;
  Catalog_Namespace::UserMetadata user_;
  std::vector<CursorImpl*> cursors_;

  std::string system_folders_[3] = {
    "mapd_catalogs", 
    "mapd_data", 
    "mapd_export"};
};

DBEngine* DBEngine::create(const std::string& path, int port) {
  g_enable_union = false;
  g_enable_columnar_output = true;
  return new DBEngineImpl(path, port);
}

DBEngine* DBEngine::create(const std::map<std::string, std::string>& parameters) {
  std::string path = DEFAULT_DATABASE_PATH;
  int port = DEFAULT_CALCITE_PORT;
  g_enable_union = false;
  g_enable_columnar_output = true;
  for (const auto& [key, value]: parameters) {
    if (key == "path") {
      path = value;
    } else if (key == "port") {
      port = std::stoi(value);
    } else if (key == "enable_columnar_output") {
      g_enable_columnar_output = std::stoi(value);
    } else if (key == "enable_union") {
      g_enable_union = std::stoi(value);
    } else if (key == "enable_debug_timer") {
      g_enable_debug_timer = std::stoi(value);
    } else if (key == "enable_lazy_fetch") {
      g_enable_lazy_fetch = std::stoi(value);
    }
  }
  return new DBEngineImpl(path, port);
}

/** DBEngine downcasting methods */

inline DBEngineImpl* getImpl(DBEngine* ptr) {
  return (DBEngineImpl*)ptr;
}

inline const DBEngineImpl* getImpl(const DBEngine* ptr) {
  return (const DBEngineImpl*)ptr;
}

/** DBEngine external methods */

void DBEngine::reset() {
  DBEngineImpl* engine = getImpl(this);
  engine->reset();
}

void DBEngine::executeDDL(const std::string& query) {
  DBEngineImpl* engine = getImpl(this);
  engine->executeDDL(query);
}

Cursor* DBEngine::executeDML(const std::string& query) {
  DBEngineImpl* engine = getImpl(this);
  return engine->executeDML(query);
}

Cursor* DBEngine::executeRA(const std::string& query) {
  DBEngineImpl* engine = getImpl(this);
  return engine->executeRA(query);
}

void DBEngine::createArrowTable(const std::string& name,
                                std::shared_ptr<arrow::Table>& table) {
  DBEngineImpl* engine = getImpl(this);
  return engine->createArrowTable(name, table);
}

std::vector<std::string> DBEngine::getTables() {
  DBEngineImpl* engine = getImpl(this);
  return engine->getTables();
}

std::vector<ColumnDetails> DBEngine::getTableDetails(const std::string& table_name) {
  DBEngineImpl* engine = getImpl(this);
  return engine->getTableDetails(table_name);
}


void DBEngine::createUser(const std::string& user_name, const std::string& password) {
  DBEngineImpl* engine = getImpl(this);
  engine->createUser(user_name, password);
}

void DBEngine::dropUser(const std::string& user_name) {
  DBEngineImpl* engine = getImpl(this);
  engine->dropUser(user_name);
}

void DBEngine::createDatabase(const std::string& db_name) {
  DBEngineImpl* engine = getImpl(this);
  engine->createDatabase(db_name);
}

void DBEngine::dropDatabase(const std::string& db_name) {
  DBEngineImpl* engine = getImpl(this);
  engine->dropDatabase(db_name);
}

bool DBEngine::setDatabase(std::string& db_name) {
  DBEngineImpl* engine = getImpl(this);
  return engine->setDatabase(db_name);
}

bool DBEngine::login(std::string& db_name,
             std::string& user_name,
             const std::string& password) {
  DBEngineImpl* engine = getImpl(this);
  return engine->login(db_name, user_name, password);
}


/** Cursor downcasting methods */

inline CursorImpl* getImpl(Cursor* ptr) {
  return (CursorImpl*)ptr;
}

inline const CursorImpl* getImpl(const Cursor* ptr) {
  return (const CursorImpl*)ptr;
}

/** Cursor external methods */

size_t Cursor::getColCount() {
  CursorImpl* cursor = getImpl(this);
  return cursor->getColCount();
}

size_t Cursor::getRowCount() {
  CursorImpl* cursor = getImpl(this);
  return cursor->getRowCount();
}

Row Cursor::getNextRow() {
  CursorImpl* cursor = getImpl(this);
  return cursor->getNextRow();
}

ColumnType Cursor::getColType(uint32_t col_num) {
  CursorImpl* cursor = getImpl(this);
  return cursor->getColType(col_num);
}

std::shared_ptr<arrow::RecordBatch> Cursor::getArrowRecordBatch() {
  CursorImpl* cursor = getImpl(this);
  return cursor->getArrowRecordBatch();
}
}  // namespace EmbeddedDatabase<|MERGE_RESOLUTION|>--- conflicted
+++ resolved
@@ -19,13 +19,13 @@
 #include "DataMgr/ForeignStorage/ArrowForeignStorage.h"
 #include "DataMgr/ForeignStorage/ForeignStorageInterface.h"
 #include "Fragmenter/FragmentDefaultValues.h"
+#include "Parser/ParserWrapper.h"
+#include "Parser/parser.h"
 #include "QueryEngine/ArrowResultSet.h"
+#include "QueryEngine/Execute.h"
 #include "QueryEngine/ExtensionFunctionsWhitelist.h"
 #include "QueryEngine/TableFunctions/TableFunctionsFactory.h"
 #include "QueryRunner/QueryRunner.h"
-#include "Parser/ParserWrapper.h"
-#include "Parser/parser.h"
-#include "QueryEngine/Execute.h"
 
 extern bool g_enable_union;
 
@@ -40,8 +40,7 @@
  */
 class CursorImpl : public Cursor {
  public:
-  CursorImpl(std::shared_ptr<ResultSet> result_set,
-             std::vector<std::string> col_names)
+  CursorImpl(std::shared_ptr<ResultSet> result_set, std::vector<std::string> col_names)
       : result_set_(result_set), col_names_(col_names) {}
 
   ~CursorImpl() {
@@ -78,8 +77,8 @@
     if (col_count > 0) {
       auto row_count = getRowCount();
       if (row_count > 0) {
-        auto converter = std::make_unique<ArrowResultSetConverter>(
-          result_set_, col_names_, -1);
+        auto converter =
+            std::make_unique<ArrowResultSetConverter>(result_set_, col_names_, -1);
         record_batch_ = converter->convertToArrow();
         return record_batch_;
       }
@@ -97,7 +96,6 @@
  * DBEngine internal implementation
  */
 class DBEngineImpl : public DBEngine {
-
  public:
   DBEngineImpl(const std::string& base_path, int port) {
     if (!init(base_path, port)) {
@@ -108,7 +106,7 @@
   bool init(const std::string& base_path, int port) {
     SystemParameters mapd_parms;
     std::string db_path = base_path.empty() ? DEFAULT_DATABASE_PATH : base_path;
-    std::string data_path = db_path + + "/mapd_data";
+    std::string data_path = db_path + +"/mapd_data";
 
     try {
       registerArrowForeignStorage();
@@ -119,12 +117,13 @@
         cleanCatalog(db_path);
         createCatalog(db_path);
       }
-      data_mgr_= std::make_shared<Data_Namespace::DataMgr>(data_path, mapd_parms, false, 0);
-      calcite_ = std::make_shared<Calcite>(-1, port, db_path, 1024, 5000);
+      data_mgr_ =
+          std::make_shared<Data_Namespace::DataMgr>(data_path, mapd_parms, false, 0);
+      calcite_ = std::make_shared<Calcite>(-1, port, db_path, 1024, 5000, false);
 
       ExtensionFunctionsWhitelist::add(calcite_->getExtensionFunctionWhitelist());
       // TODO: add UDFs with engine parameters handling
-      //if (!udf_filename.empty()) {
+      // if (!udf_filename.empty()) {
       //  ExtensionFunctionsWhitelist::addUdfs(calcite_->getUserDefinedFunctionWhitelist());
       //}
       table_functions::TableFunctionsFactory::init();
@@ -157,7 +156,7 @@
       std::cerr << "DBE:init: Unknown exception" << std::endl;
     }
     return false;
- }
+  }
 
   void reset() {
     if (calcite_) {
@@ -218,13 +217,13 @@
       ParserWrapper pw{query};
       if (pw.isCalcitePathPermissable()) {
         const auto execution_result =
-          QR::get()->runSelectQuery(query, ExecutorDeviceType::CPU, true, true);
-        auto targets = execution_result.getTargetsMeta();
+            QR::get()->runSelectQuery(query, ExecutorDeviceType::CPU, true, true);
+        auto targets = execution_result->getTargetsMeta();
         std::vector<std::string> col_names;
         for (const auto target : targets) {
           col_names.push_back(target.get_resname());
         }
-        auto rs = execution_result.getRows();
+        auto rs = execution_result->getRows();
         cursors_.emplace_back(new CursorImpl(rs, col_names));
         return cursors_.back();
       }
@@ -255,12 +254,12 @@
     try {
       const auto execution_result =
           QR::get()->runSelectQueryRA(query, ExecutorDeviceType::CPU, true, true);
-      auto targets = execution_result.getTargetsMeta();
+      auto targets = execution_result->getTargetsMeta();
       std::vector<std::string> col_names;
       for (const auto target : targets) {
         col_names.push_back(target.get_resname());
       }
-      auto rs = execution_result.getRows();
+      auto rs = execution_result->getRows();
       cursors_.emplace_back(new CursorImpl(rs, col_names));
       return cursors_.back();
     } catch (std::exception const& e) {
@@ -288,7 +287,6 @@
         std::cerr << "DBE:getTables: " << e.what() << std::endl;
       }
     } else {
-<<<<<<< HEAD
       std::cerr << "DBE:getTables: catalog is NULL" << std::endl;
     }
     return table_names;
@@ -300,8 +298,8 @@
     if (catalog) {
       auto metadata = catalog->getMetadataForTable(table_name, false);
       if (metadata) {
-        const auto col_descriptors = catalog->getAllColumnMetadataForTable(
-          metadata->tableId, false, true, false);
+        const auto col_descriptors =
+            catalog->getAllColumnMetadataForTable(metadata->tableId, false, true, false);
         const auto deleted_cd = catalog->getDeletedColumn(metadata);
         for (const auto cd : col_descriptors) {
           if (cd == deleted_cd) {
@@ -380,13 +378,6 @@
 
   bool setDatabase(std::string& db_name) {
     try {
-=======
-      SystemParameters system_parameters;
-      std::string data_path = base_path_ + OMNISCI_DATA_PATH;
-      data_mgr_ = std::make_shared<Data_Namespace::DataMgr>(
-          data_path, system_parameters, false, 0);
-      auto calcite = std::make_shared<Calcite>(-1, CALCITEPORT, base_path_, 1024, 5000);
->>>>>>> 62f1aeab
       auto& sys_cat = Catalog_Namespace::SysCatalog::instance();
       auto catalog = sys_cat.switchDatabase(db_name, user_.userName);
       updateSession(catalog);
@@ -400,9 +391,7 @@
     return false;
   }
 
-  bool login(std::string& db_name,
-             std::string& user_name,
-             const std::string& password) {
+  bool login(std::string& db_name, std::string& user_name, const std::string& password) {
     Catalog_Namespace::UserMetadata user_meta;
     try {
       auto& sys_cat = Catalog_Namespace::SysCatalog::instance();
@@ -422,7 +411,7 @@
  protected:
   void updateSession(std::shared_ptr<Catalog_Namespace::Catalog> catalog) {
     auto session = std::make_unique<Catalog_Namespace::SessionInfo>(
-      catalog, user_, ExecutorDeviceType::CPU, "");
+        catalog, user_, ExecutorDeviceType::CPU, "");
     cursors_.clear();
     QR::reset();
     QR::init(session);
@@ -432,12 +421,12 @@
     if (!boost::filesystem::exists(base_path)) {
       return false;
     }
-      for (auto& subdir : system_folders_) {
-        std::string path = base_path + "/" + subdir;
-        if (!boost::filesystem::exists(path)) {
-          return false;
-        }
-      }
+    for (auto& subdir : system_folders_) {
+      std::string path = base_path + "/" + subdir;
+      if (!boost::filesystem::exists(path)) {
+        return false;
+      }
+    }
     return true;
   }
 
@@ -478,10 +467,7 @@
   Catalog_Namespace::UserMetadata user_;
   std::vector<CursorImpl*> cursors_;
 
-  std::string system_folders_[3] = {
-    "mapd_catalogs", 
-    "mapd_data", 
-    "mapd_export"};
+  std::string system_folders_[3] = {"mapd_catalogs", "mapd_data", "mapd_export"};
 };
 
 DBEngine* DBEngine::create(const std::string& path, int port) {
@@ -495,7 +481,7 @@
   int port = DEFAULT_CALCITE_PORT;
   g_enable_union = false;
   g_enable_columnar_output = true;
-  for (const auto& [key, value]: parameters) {
+  for (const auto& [key, value] : parameters) {
     if (key == "path") {
       path = value;
     } else if (key == "port") {
@@ -561,7 +547,6 @@
   return engine->getTableDetails(table_name);
 }
 
-
 void DBEngine::createUser(const std::string& user_name, const std::string& password) {
   DBEngineImpl* engine = getImpl(this);
   engine->createUser(user_name, password);
@@ -588,12 +573,11 @@
 }
 
 bool DBEngine::login(std::string& db_name,
-             std::string& user_name,
-             const std::string& password) {
+                     std::string& user_name,
+                     const std::string& password) {
   DBEngineImpl* engine = getImpl(this);
   return engine->login(db_name, user_name, password);
 }
-
 
 /** Cursor downcasting methods */
 
